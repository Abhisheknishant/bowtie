#ifndef HIT_H_
#define HIT_H_

#include <vector>
#include <stdint.h>
#include <iostream>
#include <fstream>
#include <string>
#include <stdexcept>
#include <seqan/sequence.h>
#include "alphabet.h"
#include "assert_helpers.h"
#include "threading.h"
#include "bitset.h"
#include "tokenize.h"
#include "pat.h"
#include "formats.h"
#include "filebuf.h"
#include "edit.h"
#include "sstring.h"
#include <algorithm>

/**
 * Classes for dealing with reporting alignments.
 */

using namespace std;
using namespace seqan;

/// Constants for the various output modes
enum output_types {
	OUTPUT_FULL = 1,
	OUTPUT_BINARY,
	OUTPUT_CHAIN,
	OUTPUT_SAM,
	OUTPUT_NONE
};

/// Names of the various output modes
static const std::string output_type_names[] = {
	"Invalid!",
	"Full",
	"Binary",
	"None"
};

typedef pair<TIndexOffU,TIndexOffU> UPair;

/**
 * Encapsulates a hit, including a text-id/text-offset pair, a pattern
 * id, and a boolean indicating whether it matched as its forward or
 * reverse-complement version.
 */
class Hit {
public:
	Hit() : stratum(-1) { }

	UPair             h;       /// reference index & offset
	UPair             mh;      /// reference index & offset for mate
	uint32_t            patId;   /// read index
	String<char>        patName; /// read name
	String<Dna5>        patSeq;  /// read sequence
	String<Dna5>        colSeq;  /// original color sequence, not decoded
	String<char>        quals;   /// read qualities
	String<char>        colQuals;/// original color qualities, not decoded
	FixedBitset<1024>   mms;     /// nucleotide mismatch mask
	FixedBitset<1024>   cmms;    /// color mismatch mask (if relevant)
	vector<char>        refcs;   /// reference characters for mms
	vector<char>        crefcs;  /// reference characters for cmms
	uint32_t            oms;     /// # of other possible mappings; 0 -> this is unique
	bool                fw;      /// orientation of read in alignment
	bool                mfw;     /// orientation of mate in alignment
	uint16_t            mlen;    /// length of mate
	int8_t              stratum; /// stratum of hit (= mismatches in seed)
	uint32_t            cost;    /// total cost, factoring in stratum and quality penalty
	uint8_t             mate;    /// matedness; 0 = not a mate
	                             ///            1 = upstream mate
	                             ///            2 = downstream mate
	bool                color;   /// read is in colorspace?
	char                primer;  /// primer base, for csfasta files
	char                trimc;   /// trimmed color, for csfasta files
	uint32_t            seed;    /// pseudo-random seed for aligned read

	/**
	 * Return true if this Hit is internally consistent.  Otherwise,
	 * throw an assertion.
	 */
	bool repOk() const {
		assert_geq(cost, (uint32_t)(stratum << 14));
		return true;
	}

	size_t length() const { return seqan::length(patSeq); }

	Hit& operator = (const Hit &other) {
		this->h       = other.h;
		this->mh      = other.mh;
		this->patId   = other.patId;
		this->patName = other.patName;
		this->patSeq  = other.patSeq;
		this->colSeq  = other.colSeq;
		this->quals   = other.quals;
		this->colQuals= other.colQuals;
		this->mms     = other.mms;
		this->cmms    = other.cmms;
		this->refcs   = other.refcs;
		this->crefcs  = other.crefcs;
		this->oms     = other.oms;
		this->fw      = other.fw;
		this->mfw     = other.mfw;
		this->mlen    = other.mlen;
		this->stratum = other.stratum;
		this->cost    = other.cost;
		this->mate    = other.mate;
		this->color   = other.color;
		this->cmms    = other.cmms;
		this->seed    = other.seed;
		return *this;
	}
};

/**
 * Compare hits a and b; a < b if its cost is less than B's.  If
 * there's a tie, break on position and orientation.
 */
class HitCostCompare {
public:
	bool operator() (const Hit& a, const Hit& b) {
		if(a.cost < b.cost) return true;
		if(a.cost > b.cost) return false;
		if(a.h < b.h) return true;
		if(a.h > b.h) return false;
		if(a.fw < b.fw) return true;
		if(a.fw > b.fw) return false;
		return false;
	}
};

/// Sort by text-id then by text-offset
bool operator< (const Hit& a, const Hit& b);

/**
 * Encapsulates an object that accepts hits, optionally retains them in
 * a vector, and does something else with them according to
 * descendent's implementation of pure virtual member reportHitImpl().
 */
class HitSink {
public:
	explicit HitSink(
		OutFileBuf& out,
		const std::string& dumpAl,
		const std::string& dumpUnal,
		const std::string& dumpMax,
		bool onePairFile,
		bool sampleMax,
		vector<string>* refnames,
		size_t nthreads,
		size_t perThreadBufSize,
		bool reorder) :
		out_(out),
		_refnames(refnames),
		mutex_(),
		dumpAlBase_(dumpAl),
		dumpUnalBase_(dumpUnal),
		dumpMaxBase_(dumpMax),
		onePairFile_(onePairFile),
		sampleMax_(sampleMax),
		quiet_(false),
		nthreads_((nthreads > 0) ? nthreads : 1),
		ptBufs_(),
		ptCounts_(nthreads_),
		perThreadBufSize_(perThreadBufSize),
		ptNumAligned_(NULL),
		reorder_(reorder)
	{
		size_t nelt = 5 * nthreads_;
		ptNumAligned_ = new uint64_t[nelt];
		std::memset(reinterpret_cast<void*>(const_cast<uint64_t*>(ptNumAligned_)), 0, sizeof(uint64_t) * nelt);
		ptNumReported_ = ptNumAligned_ + nthreads_;
		ptNumReportedPaired_ = ptNumReported_ + nthreads_;
		ptNumUnaligned_ = ptNumReportedPaired_ + nthreads_;
		ptNumMaxed_ = ptNumUnaligned_ + nthreads_;
		ptBufs_.resize(nthreads_);
		ptCounts_.resize(nthreads_, 0);
<<<<<<< HEAD
		batchIds_.assign(nthreads_, 0);
		unwrittenBatches_.resize(nthreads_);
		flushed_.resize(nthreads_);
		flushed_.assign(nthreads_, 1);
		lastBatchFlushed_ = 0;
=======
>>>>>>> 17f84689
		initDumps();
	}

	/**
	 * Destroy HitSinkobject;
	 */
	virtual ~HitSink() {
		if(ptNumAligned_ != NULL) {
			delete[] ptNumAligned_;
			ptNumAligned_ = NULL;
		}
		closeOuts();
		destroyDumps();
	}

	/**
	 * Append a single hit to the given output stream.
	 */
	virtual void append(BTString& o, const Hit& h, int mapq, int xms) = 0;

	/**
	 * Add a number of alignments to the tally.  Tally shouldn't
	 * include reads that fail to align either because they had 0
	 * alignments or because of -m.
	 */
	void tallyAlignments(size_t threadId, size_t numAl, bool paired) {
        assert(!paired || (numAl % 2) == 0);
        ptNumAligned_[threadId] ++;
		if(paired) {
			ptNumReportedPaired_[threadId] += numAl;
		} else {
			ptNumReported_[threadId] += numAl;
		}
	}

	/**
	 * Report a batch of hits from a vector, perhaps subsetting it.
	 */
	virtual void reportHits(
		const Hit *hptr,
		vector<Hit> *hsptr,
		size_t start,
		size_t end,
		size_t threadId,
		int mapq,
		int xms,
		bool tally, size_t rdid)
	{
		assert_geq(end, start);
		assert(nthreads_ > 1 || threadId == 0);
		if(end == start) {
			return;
		}
		const Hit& firstHit = (hptr == NULL) ? (*hsptr)[start] : *hptr;
		bool paired = firstHit.mate > 0;
		maybeFlush(threadId);
		BTString& o = ptBufs_[threadId];
		// Per-thread buffering is active
		for(size_t i = start; i < end; i++) {
			const Hit& h = (hptr == NULL) ? (*hsptr)[i] : *hptr;
			assert(h.repOk());
			append(o, h, mapq, xms);
			if(nthreads_ == 1) {
				out_.writeString(o);
				o.clear();
			}
		}
		ptCounts_[threadId]++;
		if(tally) {
			tallyAlignments(threadId, end - start, paired);
		}
	}

	/**
	 * Called when all alignments are complete.  It is assumed that no
	 * synchronization is necessary
	 */
	void finish(bool hadoopOut) {
		// Flush all per-thread buffers
		flushAll();
		
		// Close all output streams
		closeOuts();
		
		// Print information about how many unpaired and/or paired
		// reads were aligned.
		if(!quiet_) {
			uint64_t numReported = 0, numReportedPaired = 0;
			uint64_t numAligned = 0, numUnaligned = 0;
			uint64_t numMaxed = 0;
			for(size_t i = 0; i < nthreads_; i++) {
				numReported += ptNumReported_[i];
				numReportedPaired += ptNumReportedPaired_[i];
				numAligned += ptNumAligned_[i];
				numUnaligned += ptNumUnaligned_[i];
				numMaxed += ptNumMaxed_[i];
			}
			
			uint64_t tot = numAligned + numUnaligned + numMaxed;
			double alPct = 0.0, unalPct = 0.0, maxPct = 0.0;
			if(tot > 0) {
				alPct   = 100.0 * (double)numAligned / (double)tot;
				unalPct = 100.0 * (double)numUnaligned / (double)tot;
				maxPct  = 100.0 * (double)numMaxed / (double)tot;
			}
			cerr << "# reads processed: " << tot << endl;
			cerr << "# reads with at least one reported alignment: "
			     << numAligned << " (" << fixed << setprecision(2)
			     << alPct << "%)" << endl;
			cerr << "# reads that failed to align: "
			     << numUnaligned << " (" << fixed << setprecision(2)
			     << unalPct << "%)" << endl;
			if(numMaxed > 0) {
				if(sampleMax_) {
					cerr << "# reads with alignments sampled due to -M: "
						 << numMaxed << " (" << fixed << setprecision(2)
						 << maxPct << "%)" << endl;
				} else {
					cerr << "# reads with alignments suppressed due to -m: "
						 << numMaxed << " (" << fixed << setprecision(2)
						 << maxPct << "%)" << endl;
				}
			}
			if(numReported == 0 && numReportedPaired == 0) {
				cerr << "No alignments" << endl;
			}
			else if(numReportedPaired > 0 && numReported == 0) {
				cerr << "Reported " << (numReportedPaired >> 1)
					 << " paired-end alignments" << endl;
			}
			else if(numReported > 0 && numReportedPaired == 0) {
				cerr << "Reported " << numReported
					 << " alignments" << endl;
			}
			else {
				assert_gt(numReported + numReportedPaired, 0);
				cerr << "Reported " << (numReportedPaired >> 1)
					 << " paired-end alignments and " << numReported
					 << " singleton alignments" << endl;
			}
			if(hadoopOut) {
				cerr << "reporter:counter:Bowtie,Reads with reported alignments," << numAligned << endl;
				cerr << "reporter:counter:Bowtie,Reads with no alignments," << numUnaligned << endl;
				cerr << "reporter:counter:Bowtie,Reads exceeding -m limit," << numMaxed << endl;
				cerr << "reporter:counter:Bowtie,Unpaired alignments reported," << numReported << endl;
				cerr << "reporter:counter:Bowtie,Paired alignments reported," << numReportedPaired << endl;
			}
		}
	}

	/**
	 * Returns alignment output stream.
	 */
	OutFileBuf& out() { return out_; }

	/**
	 * Return true iff this HitSink dumps aligned reads to an output
	 * stream (i.e., iff --alfa or --alfq are specified).
	 */
	bool dumpsAlignedReads() const { return dumpAlignFlag_; }

	/**
	 * Return true iff this HitSink dumps unaligned reads to an output
	 * stream (i.e., iff --unfa or --unfq are specified).
	 */
	bool dumpsUnalignedReads() const { return dumpUnalignFlag_; }

	/**
	 * Return true iff this HitSink dumps maxed-out reads to an output
	 * stream (i.e., iff --maxfa or --maxfq are specified).
	 */
	bool dumpsMaxedReads() const { return dumpMaxedFlag_ || dumpUnalignFlag_; }

	/**
	 * Return true iff this HitSink dumps either unaligned or maxed-
	 * out reads to an output stream (i.e., iff --unfa, --maxfa,
	 * --unfq, or --maxfq are specified).
	 */
	bool dumpsReads() const {
		return dumpAlignFlag_ || dumpUnalignFlag_ || dumpMaxedFlag_;
	}

	/**
	 * Dump an aligned read to all of the appropriate output streams.
	 * Be careful to synchronize correctly - there may be multiple
	 * simultaneous writers.
	 */
	void dumpAlign(PatternSourcePerThread& p) {
		if(!dumpAlignFlag_) return;
		const bool paired = p.bufa().mate > 0;
		if(!paired || onePairFile_) {
			// Dump unpaired read to an aligned-read file of the same format
			if(!dumpAlBase_.empty()) {
				ThreadSafe _ts(&dumpAlignLock_);
				if(dumpAl_ == NULL) {
					assert(dumpAlQv_ == NULL);
					dumpAl_ = openOf(dumpAlBase_, 0, "");
					assert(dumpAl_ != NULL);
					if(p.bufa().qualOrigBufLen > 0) {
						dumpAlQv_ = openOf(dumpAlBase_ + ".qual", 0, "");
						assert(dumpAlQv_ != NULL);
					}
				}
				dumpAl_->write(p.bufa().readOrigBuf, p.bufa().readOrigBufLen);
				if(dumpAlQv_ != NULL) {
					dumpAlQv_->write(p.bufa().qualOrigBuf, p.bufa().qualOrigBufLen);
				}
			}
		} else {
			// Dump paired-end read to an aligned-read file (or pair of
			// files) of the same format
			if(!dumpAlBase_.empty()) {
				ThreadSafe _ts(&dumpAlignLockPE_);
				if(dumpAl_1_ == NULL) {
					assert(dumpAlQv_1_ == NULL);
					assert(dumpAlQv_2_ == NULL);
					dumpAl_1_ = openOf(dumpAlBase_, 1, "");
					dumpAl_2_ = openOf(dumpAlBase_, 2, "");
					assert(dumpAl_1_ != NULL);
					assert(dumpAl_2_ != NULL);
					if(p.bufa().qualOrigBufLen > 0) {
						dumpAlQv_1_ = openOf(dumpAlBase_ + ".qual", 1, "");
						dumpAlQv_2_ = openOf(dumpAlBase_ + ".qual", 2, "");
						assert(dumpAlQv_1_ != NULL);
						assert(dumpAlQv_2_ != NULL);
					}
				}
				dumpAl_1_->write(p.bufa().readOrigBuf, p.bufa().readOrigBufLen);
				dumpAl_2_->write(p.bufb().readOrigBuf, p.bufb().readOrigBufLen);
				if(dumpAlQv_1_ != NULL) {
					dumpAlQv_1_->write(p.bufa().qualOrigBuf, p.bufa().qualOrigBufLen);
					dumpAlQv_2_->write(p.bufb().qualOrigBuf, p.bufb().qualOrigBufLen);
				}
			}
		}
	}

	/**
	 * Dump an unaligned read to all of the appropriate output streams.
	 * Be careful to synchronize correctly - there may be multiple
	 * simultaneous writers.
	 */
	void dumpUnal(PatternSourcePerThread& p) {
		if(!dumpUnalignFlag_) return;
		const bool paired = p.bufa().mate > 0;
		if(!paired || onePairFile_) {
			// Dump unpaired read to an unaligned-read file of the same format
			if(!dumpUnalBase_.empty()) {
				ThreadSafe _ts(&dumpUnalLock_);
				if(dumpUnal_ == NULL) {
					assert(dumpUnalQv_ == NULL);
					dumpUnal_ = openOf(dumpUnalBase_, 0, "");
					assert(dumpUnal_ != NULL);
					if(p.bufa().qualOrigBufLen > 0) {
						dumpUnalQv_ = openOf(dumpUnalBase_ + ".qual", 0, "");
						assert(dumpUnalQv_ != NULL);
					}
				}
				dumpUnal_->write(p.bufa().readOrigBuf, p.bufa().readOrigBufLen);
				if(dumpUnalQv_ != NULL) {
					dumpUnalQv_->write(p.bufa().qualOrigBuf, p.bufa().qualOrigBufLen);
				}
			}
		} else {
			// Dump paired-end read to an unaligned-read file (or pair
			// of files) of the same format
			if(!dumpUnalBase_.empty()) {
				ThreadSafe _ts(&dumpUnalLockPE_);
				if(dumpUnal_1_ == NULL) {
					assert(dumpUnal_1_ == NULL);
					assert(dumpUnal_2_ == NULL);
					dumpUnal_1_ = openOf(dumpUnalBase_, 1, "");
					dumpUnal_2_ = openOf(dumpUnalBase_, 2, "");
					assert(dumpUnal_1_ != NULL);
					assert(dumpUnal_2_ != NULL);
					if(p.bufa().qualOrigBufLen > 0) {
						dumpUnalQv_1_ = openOf(dumpUnalBase_ + ".qual", 1, "");
						dumpUnalQv_2_ = openOf(dumpUnalBase_ + ".qual", 2, "");
					}
				}
				dumpUnal_1_->write(p.bufa().readOrigBuf, p.bufa().readOrigBufLen);
				dumpUnal_2_->write(p.bufb().readOrigBuf, p.bufb().readOrigBufLen);
				if(dumpUnalQv_1_ != NULL) {
					dumpUnalQv_1_->write(p.bufa().qualOrigBuf, p.bufa().qualOrigBufLen);
					dumpUnalQv_2_->write(p.bufb().qualOrigBuf, p.bufb().qualOrigBufLen);
				}
			}
		}
	}

	/**
	 * Dump a maxed-out read to all of the appropriate output streams.
	 * Be careful to synchronize correctly - there may be multiple
	 * simultaneous writers.
	 */
	void dumpMaxed(PatternSourcePerThread& p) {
		if(!dumpMaxedFlag_) {
			if(dumpUnalignFlag_) dumpUnal(p);
			return;
		}
		const bool paired = p.bufa().mate > 0;
		if(!paired || onePairFile_) {
			// Dump unpaired read to an maxed-out-read file of the same format
			if(!dumpMaxBase_.empty()) {
				ThreadSafe _ts(&dumpMaxLock_);
				if(dumpMax_ == NULL) {
					dumpMax_ = openOf(dumpMaxBase_, 0, "");
					assert(dumpMax_ != NULL);
					if(p.bufa().qualOrigBufLen > 0) {
						dumpMaxQv_ = openOf(dumpMaxBase_ + ".qual", 0, "");
					}
				}
				dumpMax_->write(p.bufa().readOrigBuf, p.bufa().readOrigBufLen);
				if(dumpMaxQv_ != NULL) {
					dumpMaxQv_->write(p.bufa().qualOrigBuf, p.bufa().qualOrigBufLen);
				}
			}
		} else {
			// Dump paired-end read to a maxed-out-read file (or pair
			// of files) of the same format
			if(!dumpMaxBase_.empty()) {
				ThreadSafe _ts(&dumpMaxLockPE_);
				if(dumpMax_1_ == NULL) {
					assert(dumpMaxQv_1_ == NULL);
					assert(dumpMaxQv_2_ == NULL);
					dumpMax_1_ = openOf(dumpMaxBase_, 1, "");
					dumpMax_2_ = openOf(dumpMaxBase_, 2, "");
					assert(dumpMax_1_ != NULL);
					assert(dumpMax_2_ != NULL);
					if(p.bufa().qualOrigBufLen > 0) {
						dumpMaxQv_1_ = openOf(dumpMaxBase_ + ".qual", 1, "");
						dumpMaxQv_2_ = openOf(dumpMaxBase_ + ".qual", 2, "");
					}
				}
				dumpMax_1_->write(p.bufa().readOrigBuf, p.bufa().readOrigBufLen);
				dumpMax_2_->write(p.bufb().readOrigBuf, p.bufb().readOrigBufLen);
				if(dumpMaxQv_1_ != NULL) {
					dumpMaxQv_1_->write(p.bufa().qualOrigBuf, p.bufa().qualOrigBufLen);
					dumpMaxQv_2_->write(p.bufb().qualOrigBuf, p.bufb().qualOrigBufLen);
				}
			}
		}
	}

	/**
	 * Report a maxed-out read.  Typically we do nothing, but we might
	 * want to print a placeholder when output is chained.
	 */
	virtual void reportMaxed(
		vector<Hit>& hs,
		size_t threadId,
		PatternSourcePerThread& p)
	{
		ptNumMaxed_[threadId]++;
	}

	/**
	 * Report an unaligned read.  Typically we do nothing, but we might
	 * want to print a placeholder when output is chained.
	 */
	virtual void reportUnaligned(
		size_t threadId,
		PatternSourcePerThread& p)
	{
		ptNumUnaligned_[threadId]++;
	}

protected:

	/**
	 * Flush thread's output buffer and reset both buffer and count.
	 */
	void flush(size_t threadId, bool force) {
		{
			ThreadSafe _ts(&mutex_); // flush
<<<<<<< HEAD
			if (reorder_) {
				if (batchIds_[threadId] == 0) {
					return;
				}

				size_t index = batchIds_[threadId] - lastBatchFlushed_ - 1;

				if (index >= unwrittenBatches_.size()) {
					size_t old_size = unwrittenBatches_.size();
					unwrittenBatches_.resize(index + 1);
					flushed_.resize(index + 1);
					for (size_t i = old_size; i < unwrittenBatches_.size(); i++) {
						flushed_[i] = 1;
					}
				}
				unwrittenBatches_[index] = ptBufs_[threadId];
				flushed_[index] = 0;

				size_t nflush = 0;
				for (size_t i = 0; i < flushed_.size() && !flushed_[i]; ++i, ++nflush)
					;

				if (nflush >= nthreads_ || force) {
					for (size_t i = 0; i < nflush; ++i) {
						out_.writeString(unwrittenBatches_[i]);
						unwrittenBatches_[i].clear();
						flushed_[i] = 1;
					}
					if (nflush > 0) {
						unwrittenBatches_.erase(unwrittenBatches_.begin(),
						                        unwrittenBatches_.begin() + nflush);
						flushed_.erase(flushed_.begin(), flushed_.begin() + nflush);
						lastBatchFlushed_ += nflush;
					}
				}
			}
			else {
				out_.writeString(ptBufs_[threadId]);
			}
=======
			out_.writeString(ptBufs_[threadId]);
>>>>>>> 17f84689
		}
        ptCounts_[threadId] = 0;
        ptBufs_[threadId].clear();
	}
	
	/**
	 * Flush all output buffers.
	 */
	void flushAll() {
		for(size_t i = 0; i < nthreads_; i++) {
			flush(i, true);
		}
	}

	/**
	 * If the thread's output buffer is currently full, flush it and
	 * reset both buffer and count.
	 */
	void maybeFlush(size_t threadId) {
		if(ptCounts_[threadId] >= perThreadBufSize_) {
            if (reorder_) {
            }
			flush(threadId, false /* final batch? */);
		}
	}
	
	/**
	 * Close (and flush) all OutFileBufs.
	 */
	void closeOuts() {
		out_.close();
	}

	OutFileBuf&         out_;        /// the alignment output stream(s)
	vector<string>*     _refnames;    /// map from reference indexes to names
	MUTEX_T             mutex_;       /// pthreads mutexes for per-file critical sections
	
	// used for output read buffer	
	size_t nthreads_;
	std::vector<BTString> ptBufs_;
	std::vector<size_t> ptCounts_;
	int perThreadBufSize_;
<<<<<<< HEAD
	bool reorder_;

	std::vector<size_t> batchIds_;
	std::vector<BTString> unwrittenBatches_;
	std::vector<short> flushed_;
	size_t lastBatchFlushed_;
=======
    bool reorder_;
>>>>>>> 17f84689

	// Output filenames for dumping
	std::string dumpAlBase_;
	std::string dumpUnalBase_;
	std::string dumpMaxBase_;

	bool onePairFile_;
	bool sampleMax_;

	// Output streams for dumping sequences
	std::ofstream *dumpAl_;       // for single-ended reads
	std::ofstream *dumpAl_1_;     // for first mates
	std::ofstream *dumpAl_2_;     // for second mates
	std::ofstream *dumpUnal_;     // for single-ended reads
	std::ofstream *dumpUnal_1_;   // for first mates
	std::ofstream *dumpUnal_2_;   // for second mates
	std::ofstream *dumpMax_;      // for single-ended reads
	std::ofstream *dumpMax_1_;    // for first mates
	std::ofstream *dumpMax_2_;    // for second mates

	// Output streams for dumping qualities
	std::ofstream *dumpAlQv_;     // for single-ended reads
	std::ofstream *dumpAlQv_1_;   // for first mates
	std::ofstream *dumpAlQv_2_;   // for second mates
	std::ofstream *dumpUnalQv_;   // for single-ended reads
	std::ofstream *dumpUnalQv_1_; // for first mates
	std::ofstream *dumpUnalQv_2_; // for second mates
	std::ofstream *dumpMaxQv_;    // for single-ended reads
	std::ofstream *dumpMaxQv_1_;  // for first mates
	std::ofstream *dumpMaxQv_2_;  // for second mates

	/**
	 * Open an ofstream with given name; output error message and quit
	 * if it fails.
	 */
	std::ofstream* openOf(const std::string& name,
	                      int mateType,
	                      const std::string& suffix)
	{
		std::string s = name;
		size_t dotoff = name.find_last_of(".");
		if(mateType == 1) {
			if(dotoff == string::npos) {
				s += "_1"; s += suffix;
			} else {
				s = name.substr(0, dotoff) + "_1" + s.substr(dotoff);
			}
		} else if(mateType == 2) {
			if(dotoff == string::npos) {
				s += "_2"; s += suffix;
			} else {
				s = name.substr(0, dotoff) + "_2" + s.substr(dotoff);
			}
		} else if(mateType != 0) {
			cerr << "Bad mate type " << mateType << endl; throw 1;
		}
		std::ofstream* tmp = new ofstream(s.c_str(), ios::out);
		if(tmp->fail()) {
			if(mateType == 0) {
				cerr << "Could not open single-ended aligned/unaligned-read file for writing: " << name << endl;
			} else {
				cerr << "Could not open paired-end aligned/unaligned-read file for writing: " << name << endl;
			}
			throw 1;
		}
		return tmp;
	}

	/**
	 * Initialize all the locks for dumping.
	 */
	void initDumps() {
		dumpAl_       = dumpAl_1_     = dumpAl_2_     = NULL;
		dumpUnal_     = dumpUnal_1_   = dumpUnal_2_   = NULL;
		dumpMax_      = dumpMax_1_    = dumpMax_2_    = NULL;
		dumpAlQv_     = dumpAlQv_1_   = dumpAlQv_2_   = NULL;
		dumpUnalQv_   = dumpUnalQv_1_ = dumpUnalQv_2_ = NULL;
		dumpMaxQv_    = dumpMaxQv_1_  = dumpMaxQv_2_  = NULL;
		dumpAlignFlag_   = !dumpAlBase_.empty();
		dumpUnalignFlag_ = !dumpUnalBase_.empty();
		dumpMaxedFlag_   = !dumpMaxBase_.empty();
	}

	void destroyDumps() {
		if(dumpAl_       != NULL) { dumpAl_->close();       delete dumpAl_; }
		if(dumpAl_1_     != NULL) { dumpAl_1_->close();     delete dumpAl_1_; }
		if(dumpAl_2_     != NULL) { dumpAl_2_->close();     delete dumpAl_2_; }
		if(dumpUnal_     != NULL) { dumpUnal_->close();     delete dumpUnal_; }
		if(dumpUnal_1_   != NULL) { dumpUnal_1_->close();   delete dumpUnal_1_; }
		if(dumpUnal_2_   != NULL) { dumpUnal_2_->close();   delete dumpUnal_2_; }
		if(dumpMax_      != NULL) { dumpMax_->close();      delete dumpMax_; }
		if(dumpMax_1_    != NULL) { dumpMax_1_->close();    delete dumpMax_1_; }
		if(dumpMax_2_    != NULL) { dumpMax_2_->close();    delete dumpMax_2_; }
		if(dumpAlQv_     != NULL) { dumpAlQv_->close();     delete dumpAlQv_; }
		if(dumpAlQv_1_   != NULL) { dumpAlQv_1_->close();   delete dumpAlQv_1_; }
		if(dumpAlQv_2_   != NULL) { dumpAlQv_2_->close();   delete dumpAlQv_2_; }
		if(dumpUnalQv_   != NULL) { dumpUnalQv_->close();   delete dumpUnalQv_; }
		if(dumpUnalQv_1_ != NULL) { dumpUnalQv_1_->close(); delete dumpUnalQv_1_; }
		if(dumpUnalQv_2_ != NULL) { dumpUnalQv_2_->close(); delete dumpUnalQv_2_; }
		if(dumpMaxQv_    != NULL) { dumpMaxQv_->close();    delete dumpMaxQv_; }
		if(dumpMaxQv_1_  != NULL) { dumpMaxQv_1_->close();  delete dumpMaxQv_1_; }
		if(dumpMaxQv_2_  != NULL) { dumpMaxQv_2_->close();  delete dumpMaxQv_2_; }
	}

	// Locks for dumping
	MUTEX_T dumpAlignLock_;
	MUTEX_T dumpAlignLockPE_; // _1 and _2
	MUTEX_T dumpUnalLock_;
	MUTEX_T dumpUnalLockPE_; // _1 and _2
	MUTEX_T dumpMaxLock_;
	MUTEX_T dumpMaxLockPE_;   // _1 and _2

	// false -> no dumping
	bool dumpAlignFlag_;
	bool dumpUnalignFlag_;
	bool dumpMaxedFlag_;

	volatile bool first_;       /// true -> first hit hasn't yet been reported
	volatile uint64_t *ptNumAligned_;
	volatile uint64_t *ptNumReported_;
	volatile uint64_t *ptNumReportedPaired_;
	volatile uint64_t *ptNumUnaligned_;
	volatile uint64_t *ptNumMaxed_;

	bool quiet_;  /// true -> don't print alignment stats at the end
};

/**
 * A per-thread wrapper for a HitSink.  Incorporates state that a
 * single search thread cares about.
 */
class HitSinkPerThread {
public:
	explicit HitSinkPerThread(
		HitSink& sink,
		uint32_t max,
		uint32_t n,
		int defaultMapq,
		size_t threadId) :
		_sink(sink),
		_bestRemainingStratum(0),
		_numValidHits(0llu),
		_hits(),
		_bufferedHits(),
		hitsForThisRead_(),
		_max(max),
		_n(n),
		defaultMapq_(defaultMapq),
		threadId_(threadId)
	{
		assert_gt(_n, 0);
	}

	virtual ~HitSinkPerThread() { }

	/// Return the vector of retained hits
	vector<Hit>& retainedHits()   { return _hits; }

	/// Finalize current read
	virtual uint32_t finishRead(PatternSourcePerThread& p, bool report, bool dump) {
		uint32_t ret = finishReadImpl();
		_bestRemainingStratum = 0;
		if(!report) {
			_bufferedHits.clear();
			return 0;
		}
		bool maxed = (ret > _max);
		bool unal = (ret == 0);
		if(dump && (unal || maxed)) {
			// Either no reportable hits were found or the number of
			// reportable hits exceeded the -m limit specified by the
			// user
			assert(ret == 0 || ret > _max);
			if(maxed) _sink.dumpMaxed(p);
			else      _sink.dumpUnal(p);
		}
		ret = 0;
		if(maxed) {
			// Report that the read maxed-out; useful for chaining output
			if(dump) _sink.reportMaxed(_bufferedHits, threadId_, p);
			_bufferedHits.clear();
		} else if(unal) {
			// Report that the read failed to align; useful for chaining output
			if(dump) _sink.reportUnaligned(threadId_, p);
		} else {
			// Flush buffered hits
			assert_gt(_bufferedHits.size(), 0);
			if(_bufferedHits.size() > _n) {
				_bufferedHits.resize(_n);
			}
			int mapq = defaultMapq_;
			int xms = (int)(_bufferedHits.size());
			const bool paired = p.bufa().mate > 0;
			if(paired) {
				xms /= 2;
			}
			xms++;
			_sink.reportHits(NULL, &_bufferedHits, 0, _bufferedHits.size(),
			                 threadId_, mapq, xms, true, p.rdid());
			_sink.dumpAlign(p);
			ret = (uint32_t)_bufferedHits.size();
			_bufferedHits.clear();
		}
		assert_eq(0, _bufferedHits.size());
		return ret;
	}

	virtual uint32_t finishReadImpl() = 0;

	/**
	 * Add a hit to the internal buffer.  Not yet reporting the hits.
	 */
	virtual void bufferHit(const Hit& h, int stratum) {
#ifndef NDEBUG
		// Ensure all buffered hits have the same patid
		for(size_t i = 1; i < _bufferedHits.size(); i++) {
			assert_eq(_bufferedHits[0].patId, _bufferedHits[i].patId);
		}
#endif
		_bufferedHits.push_back(h);
	}

	/**
	 * Concrete subclasses override this to (possibly) report a hit and
	 * return true iff the caller should continue to report more hits.
	 */
	virtual bool reportHit(const Hit& h, int stratum) {
		assert(h.repOk());
		_numValidHits++;
		return true;
	}

	/// Return the number of valid hits so far.
	uint64_t numValidHits()    { return _numValidHits; }

	/**
	 * Return true if there are no more reportable hits.
	 */
	bool finishedWithStratum(int stratum) {
		bool ret = finishedWithStratumImpl(stratum);
		_bestRemainingStratum = stratum+1;
		return ret;
	}

	/**
	 * Use the given set of hits as a starting point.  By default, we don't
	 */
	virtual bool setHits(HitSet& hs) {
		if(!hs.empty()) {
			cerr << "Error: default setHits() called with non-empty HitSet" << endl;
			throw 1;
		}
		return false;
	}

	/**
	 * Return true if there are no reportable hits with the given cost
	 * (or worse).
	 */
	virtual bool irrelevantCost(uint16_t cost) const {
		return false;
	}

	/**
	 * Concrete subclasses override this to determine whether the
	 * search routine should keep searching after having finished
	 * reporting all alignments at the given stratum.
	 */
	virtual bool finishedWithStratumImpl(int stratum) = 0;

	/// The mhits maximum
	uint32_t overThresh() { return _max; }

	/// Whether this thread, for this read, knows that we have already
	/// exceeded the mhits maximum
	bool exceededOverThresh() { return hitsForThisRead_ > _max; }

	/// Return whether we span strata
	virtual bool spanStrata() = 0;

	/// Return whether we report only the best possible hits
	virtual bool best() = 0;

	/**
	 * Return true iff the underlying HitSink dumps unaligned or
	 * maxed-out reads.
	 */
	bool dumpsReads() const {
		return _sink.dumpsReads();
	}

	/**
	 * Return true iff there are currently no buffered hits.
	 */
	bool empty() const {
		return _bufferedHits.empty();
	}

	/**
	 * Return the number of currently buffered hits.
	 */
	bool size() const {
		return _bufferedHits.size();
	}

	/**
	 * Return max # hits to report (*2 in paired-end mode because mates
	 * count separately)
	 */
	virtual uint32_t maxHits() const {
		return _n;
	}

protected:
	HitSink&    _sink; /// Ultimate destination of reported hits
	/// Least # mismatches in alignments that will be reported in the
	/// future.  Updated by the search routine.
	int         _bestRemainingStratum;
	/// # hits reported to this HitSink so far (not all of which were
	/// necesssary reported to _sink)
	uint64_t    _numValidHits;
	vector<Hit> _hits; /// Repository for retained hits
	/// Buffered hits, to be reported and flushed at end of read-phase
	vector<Hit> _bufferedHits;

	// Following variables are declared in the parent but maintained in
	// the concrete subcalsses
	uint32_t hitsForThisRead_; /// # hits for this read so far
	uint32_t _max; /// don't report any hits if there were > _max
	uint32_t _n;   /// report at most _n hits
	int defaultMapq_;
	size_t threadId_;
};

/**
 * Abstract parent factory for HitSinkPerThreads.
 */
class HitSinkPerThreadFactory {
public:
	virtual ~HitSinkPerThreadFactory() { }
	virtual HitSinkPerThread* create() const = 0;
	virtual HitSinkPerThread* createMult(uint32_t m) const = 0;

	/// Free memory associated with a per-thread hit sink
	virtual void destroy(HitSinkPerThread* sink) const {
		assert(sink != NULL);
		// Free the HitSinkPerThread
		delete sink;
	}
};

/**
 * Report first N good alignments encountered; trust search routine
 * to try alignments in something approximating a best-first order.
 * Best used in combination with a stringent alignment policy.
 */
class NGoodHitSinkPerThread : public HitSinkPerThread {

public:
	NGoodHitSinkPerThread(
		HitSink& sink,
		uint32_t n,
		uint32_t max,
		int defaultMapq,
		size_t threadId) :
		HitSinkPerThread(sink, max, n, defaultMapq, threadId)
	{ }

	virtual bool spanStrata() {
		return true; // we span strata
	}

	virtual bool best() {
		return false; // we settle for "good" hits
	}

	/// Finalize current read
	virtual uint32_t finishReadImpl() {
		uint32_t ret = hitsForThisRead_;
		hitsForThisRead_ = 0;
		return ret;
	}

	/**
	 * Report and then return true if we've already reported N good
	 * hits.  Ignore the stratum - it's not relevant for finding "good"
	 * hits.
	 */
	virtual bool reportHit(const Hit& h, int stratum) {
		HitSinkPerThread::reportHit(h, stratum);
		hitsForThisRead_++;
		if(hitsForThisRead_ > _max) {
			return true; // done - report nothing
		}
		//if(hitsForThisRead_ <= _n) {
			// Only report hit if we haven't
			bufferHit(h, stratum);
		//}
		if(hitsForThisRead_ == _n &&
		   (_max == 0xffffffff || _max < _n))
		{
			return true; // already reported N good hits and max isn't set; stop!
		}
		return false; // not at N or max yet; keep going
	}

	/**
	 * Always return true; search routine should only stop if it's
	 * already reported N hits.
	 */
	virtual bool finishedWithStratumImpl(int stratum) { return false; }
};

/**
 * Concrete factory for FirstNGoodHitSinkPerThreads.
 */
class NGoodHitSinkPerThreadFactory : public HitSinkPerThreadFactory {
public:
	NGoodHitSinkPerThreadFactory(
		HitSink& sink,
		uint32_t n,
		uint32_t max,
		int defaultMapq,
		size_t threadId) :
		sink_(sink),
		n_(n),
		max_(max),
		defaultMapq_(defaultMapq),
		threadId_(threadId) { }

	/**
	 * Allocate a new NGoodHitSinkPerThread object on the heap,
	 * using the parameters given in the constructor.
	 */
	virtual HitSinkPerThread* create() const {
		return new NGoodHitSinkPerThread(sink_, n_, max_, defaultMapq_, threadId_);
	}
	
	virtual HitSinkPerThread* createMult(uint32_t m) const {
		uint32_t max = max_ * (max_ == 0xffffffff ? 1 : m);
		uint32_t n = n_ * (n_ == 0xffffffff ? 1 : m);
		return new NGoodHitSinkPerThread(sink_, n, max, defaultMapq_, threadId_);
	}

private:

	HitSink& sink_;
	uint32_t n_;
	uint32_t max_;
	int defaultMapq_;
	size_t threadId_;
};

/**
 * Report the first N best alignments encountered in a single
 * alignment stratum assuming that we're receiving the alignments in
 * best-first order.
 */
class NBestFirstStratHitSinkPerThread : public HitSinkPerThread {

public:
	NBestFirstStratHitSinkPerThread(
		HitSink& sink,
		uint32_t n,
		uint32_t max,
		uint32_t mult,
		int defaultMapq,
		size_t threadId) :
		HitSinkPerThread(sink, max, n, defaultMapq, threadId),
		bestStratum_(999),
		mult_(mult) { }

	/**
	 * false -> we do not allow strata to be spanned
	 */
	virtual bool spanStrata() {
		return false; // we do not span strata
	}

	/**
	 * true -> we report best hits
	 */
	virtual bool best() {
		return true;
	}

	/**
	 * Report and then return false if we've already reported N.
	 */
	virtual bool reportHit(const Hit& h, int stratum) {
		HitSinkPerThread::reportHit(h, stratum);
		// This hit is within th best possible remaining stratum,
		// so it should definitely count
		hitsForThisRead_++;
		// It doesn't exceed the limit, so buffer it
		if(stratum < bestStratum_) {
			bestStratum_ = stratum;
		}
		if(hitsForThisRead_ > _max) {
			return true; // done - report nothing
		}
		//if(hitsForThisRead_ <= _n) {
			bufferHit(h, stratum);
		//}
		if(hitsForThisRead_ == _n &&
		   (_max == 0xffffffff || _max < _n))
		{
			return true; // already reported N good hits; stop!
		}
		return false; // not at N yet; keep going
	}

	/**
	 * Finalize current read by reporting any buffered hits from best
	 * to worst until they're all reported or until we've reported all
	 * N
	 */
	virtual uint32_t finishReadImpl() {
		uint32_t ret = hitsForThisRead_;
		hitsForThisRead_ = 0;
		bestStratum_ = 999;
		const size_t sz = _bufferedHits.size();
		for(size_t i = 0; i < sz; i++) {
			// Set 'oms' according to the number of other alignments
			// at this stratum
			_bufferedHits[i].oms = ((uint32_t)sz / mult_) - 1;
		}
		return ret;
	}

	/**
	 * If we had any alignments at all and we're now moving on to a new
	 * stratum, then we're done.
	 */
	virtual bool finishedWithStratumImpl(int stratum) {
		return hitsForThisRead_ > 0;
	}

	/**
	 * If there have been any hits reported so far, classify any
	 * subsequent alignments with higher strata as irrelevant.
	 */
	virtual bool irrelevantCost(uint16_t cost) const {
		if(hitsForThisRead_) {
			// irrelevant iff at worse stratum
			return ((int)cost >> 14) > bestStratum_;
		}
		return false;
	}

private:

	int bestStratum_; /// best stratum observed so far
	uint32_t mult_; /// number of batched-up alignments
};

/**
 * Concrete factory for NBestStratHitSinkPerThread.
 */
class NBestFirstStratHitSinkPerThreadFactory : public HitSinkPerThreadFactory {
public:
	NBestFirstStratHitSinkPerThreadFactory(
		HitSink& sink,
		uint32_t n,
		uint32_t max,
		int defaultMapq,
		size_t threadId) :
		sink_(sink),
		n_(n),
		max_(max),
		defaultMapq_(defaultMapq),
		threadId_(threadId) { }

	/**
	 * Allocate a new NGoodHitSinkPerThread object on the heap,
	 * using the parameters given in the constructor.
	 */
	virtual HitSinkPerThread* create() const {
		return new NBestFirstStratHitSinkPerThread(sink_, n_, max_, 1, defaultMapq_, threadId_);
	}
	
	virtual HitSinkPerThread* createMult(uint32_t m) const {
		uint32_t max = max_ * (max_ == 0xffffffff ? 1 : m);
		uint32_t n = n_ * (n_ == 0xffffffff ? 1 : m);
		return new NBestFirstStratHitSinkPerThread(sink_, n, max, m, defaultMapq_, threadId_);
	}

private:
	HitSink& sink_;
	uint32_t n_;
	uint32_t max_;
	int defaultMapq_;
	size_t threadId_;
};

/**
 * Report all valid alignments.
 */
class AllHitSinkPerThread : public HitSinkPerThread {

public:
	AllHitSinkPerThread(
		HitSink& sink,
		uint32_t max,
		int defaultMapq,
		size_t threadId) :
		HitSinkPerThread(sink, max, 0xffffffff, defaultMapq, threadId) { }

	virtual bool spanStrata() {
		return true; // we span strata
	}

	virtual bool best() {
		return true; // we report "best" hits
	}

	/**
	 * Report and always return true; we're finiding all hits so that
	 * search routine should always continue.
	 */
	virtual bool reportHit(const Hit& h, int stratum) {
		HitSinkPerThread::reportHit(h, stratum);
		hitsForThisRead_++;
		if(hitsForThisRead_ > _max) {
			return true; // done - report nothing
		}
		bufferHit(h, stratum);
		return false; // reporting all; always keep going
	}

	/**
	 * Finalize; do nothing because we haven't buffered anything
	 */
	virtual uint32_t finishReadImpl() {
		uint32_t ret = hitsForThisRead_;
		hitsForThisRead_ = 0;
		return ret;
	}

	/**
	 * Always return false; search routine should not stop.
	 */
	virtual bool finishedWithStratumImpl(int stratum) { return false; }
};

/**
 * Concrete factory for AllHitSinkPerThread.
 */
class AllHitSinkPerThreadFactory : public HitSinkPerThreadFactory {
public:
	AllHitSinkPerThreadFactory(
		HitSink& sink,
		uint32_t max,
		int defaultMapq,
		size_t threadId) :
		sink_(sink),
		max_(max),
		defaultMapq_(defaultMapq),
		threadId_(threadId) { }

	/**
	 * Allocate a new NGoodHitSinkPerThread object on the heap,
	 * using the parameters given in the constructor.
	 */
	virtual HitSinkPerThread* create() const {
		return new AllHitSinkPerThread(sink_, max_, defaultMapq_, threadId_);
	}
	virtual HitSinkPerThread* createMult(uint32_t m) const {
		uint32_t max = max_ * (max_ == 0xffffffff ? 1 : m);
		return new AllHitSinkPerThread(sink_, max, defaultMapq_, threadId_);
	}

private:
	HitSink& sink_;
	uint32_t max_;
	int defaultMapq_;
	size_t threadId_;
};

/**
 * Print the given string.  If ws = true, print only up to and not
 * including the first space or tab.  Useful for printing reference
 * names.
 */
inline void printUptoWs(BTString& o, const std::string& str, bool ws) {
	if(!ws) {
		o << str;
	} else {
		size_t pos = str.find_first_of(" \t");
		if(pos != string::npos) {
			o << str.substr(0, pos);
		} else {
			o << str;
		}
	}
}

/**
 * Sink that prints lines like this:
 * pat-name \t [-|+] \t ref-name \t ref-off \t pat \t qual \t #-alt-hits \t mm-list
 */
class VerboseHitSink : public HitSink {

public:

	/**
	 * Construct a single-stream VerboseHitSink (default)
	 */
	VerboseHitSink(
		OutFileBuf& out,
		int offBase,
		bool colorSeq,
		bool colorQual,
		bool printCost,
		const Bitset& suppressOuts,
		bool fullRef,
		const std::string& dumpAl,
		const std::string& dumpUnal,
		const std::string& dumpMax,
		bool onePairFile,
		bool sampleMax,
		std::vector<std::string>* refnames,
		size_t nthreads,
		size_t perThreadBufSize,
		int partition = 0) :
		HitSink(
			out,
			dumpAl,
			dumpUnal,
			dumpMax,
			onePairFile,
			sampleMax,
			refnames,
			nthreads,
			perThreadBufSize,
			false),
		partition_(partition),
		offBase_(offBase),
		colorSeq_(colorSeq),
		colorQual_(colorQual),
		cost_(printCost),
		suppress_(suppressOuts),
		fullRef_(fullRef)
		{ }

	static void append(
		BTString& o,
		const Hit& h,
		const vector<string>* refnames,
		bool fullRef,
		int partition,
		int offBase,
		bool colorSeq,
		bool colorQual,
		bool cost,
		const Bitset& suppress);

	/**
	 * Append a verbose, readable hit to the output stream
	 * corresponding to the hit.
	 */
	virtual void append(BTString& o, const Hit& h, int mapq, int xms) {
		VerboseHitSink::append(o, h, _refnames,
		                       fullRef_, partition_, offBase_,
		                       colorSeq_, colorQual_, cost_,
		                       suppress_);
	}

	/**
	 * See hit.cpp
	 */
	virtual void reportMaxed(
		vector<Hit>& hs,
		size_t threadId,
		PatternSourcePerThread& p);

private:
	int      partition_;   /// partition size, or 0 if partitioning is disabled
	int      offBase_;     /// Add this to reference offsets before outputting.
	                       /// (An easy way to make things 1-based instead of
	                       /// 0-based)
	bool     colorSeq_;    /// true -> print colorspace alignment sequence in colors
	bool     colorQual_;   /// true -> print colorspace quals as originals, not decoded
	bool     cost_;        /// true -> print statum and cost
	Bitset   suppress_;    /// output fields to suppress
	bool fullRef_;         /// print full reference name
};

#endif /*HIT_H_*/<|MERGE_RESOLUTION|>--- conflicted
+++ resolved
@@ -182,14 +182,6 @@
 		ptNumMaxed_ = ptNumUnaligned_ + nthreads_;
 		ptBufs_.resize(nthreads_);
 		ptCounts_.resize(nthreads_, 0);
-<<<<<<< HEAD
-		batchIds_.assign(nthreads_, 0);
-		unwrittenBatches_.resize(nthreads_);
-		flushed_.resize(nthreads_);
-		flushed_.assign(nthreads_, 1);
-		lastBatchFlushed_ = 0;
-=======
->>>>>>> 17f84689
 		initDumps();
 	}
 
@@ -270,10 +262,10 @@
 	void finish(bool hadoopOut) {
 		// Flush all per-thread buffers
 		flushAll();
-		
+
 		// Close all output streams
 		closeOuts();
-		
+
 		// Print information about how many unpaired and/or paired
 		// reads were aligned.
 		if(!quiet_) {
@@ -287,7 +279,7 @@
 				numUnaligned += ptNumUnaligned_[i];
 				numMaxed += ptNumMaxed_[i];
 			}
-			
+
 			uint64_t tot = numAligned + numUnaligned + numMaxed;
 			double alPct = 0.0, unalPct = 0.0, maxPct = 0.0;
 			if(tot > 0) {
@@ -565,54 +557,12 @@
 	void flush(size_t threadId, bool force) {
 		{
 			ThreadSafe _ts(&mutex_); // flush
-<<<<<<< HEAD
-			if (reorder_) {
-				if (batchIds_[threadId] == 0) {
-					return;
-				}
-
-				size_t index = batchIds_[threadId] - lastBatchFlushed_ - 1;
-
-				if (index >= unwrittenBatches_.size()) {
-					size_t old_size = unwrittenBatches_.size();
-					unwrittenBatches_.resize(index + 1);
-					flushed_.resize(index + 1);
-					for (size_t i = old_size; i < unwrittenBatches_.size(); i++) {
-						flushed_[i] = 1;
-					}
-				}
-				unwrittenBatches_[index] = ptBufs_[threadId];
-				flushed_[index] = 0;
-
-				size_t nflush = 0;
-				for (size_t i = 0; i < flushed_.size() && !flushed_[i]; ++i, ++nflush)
-					;
-
-				if (nflush >= nthreads_ || force) {
-					for (size_t i = 0; i < nflush; ++i) {
-						out_.writeString(unwrittenBatches_[i]);
-						unwrittenBatches_[i].clear();
-						flushed_[i] = 1;
-					}
-					if (nflush > 0) {
-						unwrittenBatches_.erase(unwrittenBatches_.begin(),
-						                        unwrittenBatches_.begin() + nflush);
-						flushed_.erase(flushed_.begin(), flushed_.begin() + nflush);
-						lastBatchFlushed_ += nflush;
-					}
-				}
-			}
-			else {
-				out_.writeString(ptBufs_[threadId]);
-			}
-=======
 			out_.writeString(ptBufs_[threadId]);
->>>>>>> 17f84689
-		}
-        ptCounts_[threadId] = 0;
-        ptBufs_[threadId].clear();
-	}
-	
+		}
+		ptCounts_[threadId] = 0;
+		ptBufs_[threadId].clear();
+	}
+
 	/**
 	 * Flush all output buffers.
 	 */
@@ -628,12 +578,10 @@
 	 */
 	void maybeFlush(size_t threadId) {
 		if(ptCounts_[threadId] >= perThreadBufSize_) {
-            if (reorder_) {
-            }
 			flush(threadId, false /* final batch? */);
 		}
 	}
-	
+
 	/**
 	 * Close (and flush) all OutFileBufs.
 	 */
@@ -644,22 +592,13 @@
 	OutFileBuf&         out_;        /// the alignment output stream(s)
 	vector<string>*     _refnames;    /// map from reference indexes to names
 	MUTEX_T             mutex_;       /// pthreads mutexes for per-file critical sections
-	
-	// used for output read buffer	
+
+	// used for output read buffer
 	size_t nthreads_;
 	std::vector<BTString> ptBufs_;
 	std::vector<size_t> ptCounts_;
 	int perThreadBufSize_;
-<<<<<<< HEAD
 	bool reorder_;
-
-	std::vector<size_t> batchIds_;
-	std::vector<BTString> unwrittenBatches_;
-	std::vector<short> flushed_;
-	size_t lastBatchFlushed_;
-=======
-    bool reorder_;
->>>>>>> 17f84689
 
 	// Output filenames for dumping
 	std::string dumpAlBase_;
@@ -1097,7 +1036,7 @@
 	virtual HitSinkPerThread* create() const {
 		return new NGoodHitSinkPerThread(sink_, n_, max_, defaultMapq_, threadId_);
 	}
-	
+
 	virtual HitSinkPerThread* createMult(uint32_t m) const {
 		uint32_t max = max_ * (max_ == 0xffffffff ? 1 : m);
 		uint32_t n = n_ * (n_ == 0xffffffff ? 1 : m);
@@ -1240,7 +1179,7 @@
 	virtual HitSinkPerThread* create() const {
 		return new NBestFirstStratHitSinkPerThread(sink_, n_, max_, 1, defaultMapq_, threadId_);
 	}
-	
+
 	virtual HitSinkPerThread* createMult(uint32_t m) const {
 		uint32_t max = max_ * (max_ == 0xffffffff ? 1 : m);
 		uint32_t n = n_ * (n_ == 0xffffffff ? 1 : m);
