--- conflicted
+++ resolved
@@ -414,19 +414,8 @@
 				if(dumpUnal_ == NULL) {
 					dumpUnal_ = openOf(dumpUnalBase_, 0, "");
 					assert(dumpUnal_ != NULL);
-<<<<<<< HEAD
 				}
 				*dumpUnal_ << p.bufa().readOrigBuf;
-=======
-					if(p.bufa().qualOrigBufLen > 0) {
-						dumpUnalQv_ = openOf(dumpUnalBase_ + ".qual", 0, "");
-						assert(dumpUnalQv_ != NULL);
-					}
-				}
-				dumpUnal_->write(p.bufa().readOrigBuf, p.bufa().readOrigBufLen);
-				if(dumpUnalQv_ != NULL)
-					dumpUnalQv_->write(p.bufa().qualOrigBuf, p.bufa().qualOrigBufLen);
->>>>>>> 9260895c
 			}
 		} else {
 			// Dump paired-end read to an unaligned-read file (or pair
@@ -440,19 +429,6 @@
 					dumpUnal_2_ = openOf(dumpUnalBase_, 2, "");
 					assert(dumpUnal_1_ != NULL);
 					assert(dumpUnal_2_ != NULL);
-<<<<<<< HEAD
-=======
-					if(p.bufa().qualOrigBufLen > 0) {
-						dumpUnalQv_1_ = openOf(dumpUnalBase_ + ".qual", 1, "");
-						dumpUnalQv_2_ = openOf(dumpUnalBase_ + ".qual", 2, "");
-					}
-				}
-				dumpUnal_1_->write(p.bufa().readOrigBuf, p.bufa().readOrigBufLen);
-				dumpUnal_2_->write(p.bufb().readOrigBuf, p.bufb().readOrigBufLen);
-				if(dumpUnalQv_1_ != NULL) {
-					dumpUnalQv_1_->write(p.bufa().qualOrigBuf, p.bufa().qualOrigBufLen);
-					dumpUnalQv_2_->write(p.bufb().qualOrigBuf, p.bufb().qualOrigBufLen);
->>>>>>> 9260895c
 				}
 				*dumpUnal_1_ << p.bufa().readOrigBuf;
 				*dumpUnal_2_ << p.bufb().readOrigBuf;
@@ -478,18 +454,8 @@
 				if(dumpMax_ == NULL) {
 					dumpMax_ = openOf(dumpMaxBase_, 0, "");
 					assert(dumpMax_ != NULL);
-<<<<<<< HEAD
 				}
 				*dumpMax_ << p.bufa().readOrigBuf.toZBuf();
-=======
-					if(p.bufa().qualOrigBufLen > 0) {
-						dumpMaxQv_ = openOf(dumpMaxBase_ + ".qual", 0, "");
-					}
-				}
-				dumpMax_->write(p.bufa().readOrigBuf, p.bufa().readOrigBufLen);
-				if(dumpMaxQv_ != NULL)
-					dumpMaxQv_->write(p.bufa().qualOrigBuf, p.bufa().qualOrigBufLen);
->>>>>>> 9260895c
 			}
 		} else {
 			// Dump paired-end read to a maxed-out-read file (or pair
@@ -501,19 +467,6 @@
 					dumpMax_2_ = openOf(dumpMaxBase_, 2, "");
 					assert(dumpMax_1_ != NULL);
 					assert(dumpMax_2_ != NULL);
-<<<<<<< HEAD
-=======
-					if(p.bufa().qualOrigBufLen > 0) {
-						dumpMaxQv_1_ = openOf(dumpMaxBase_ + ".qual", 1, "");
-						dumpMaxQv_2_ = openOf(dumpMaxBase_ + ".qual", 2, "");
-					}
-				}
-				dumpMax_1_->write(p.bufa().readOrigBuf, p.bufa().readOrigBufLen);
-				dumpMax_2_->write(p.bufb().readOrigBuf, p.bufb().readOrigBufLen);
-				if(dumpMaxQv_1_ != NULL) {
-					dumpMaxQv_1_->write(p.bufa().qualOrigBuf, p.bufa().qualOrigBufLen);
-					dumpMaxQv_2_->write(p.bufb().qualOrigBuf, p.bufb().qualOrigBufLen);
->>>>>>> 9260895c
 				}
 				*dumpMax_1_ << p.bufa().readOrigBuf;
 				*dumpMax_2_ << p.bufb().readOrigBuf;
