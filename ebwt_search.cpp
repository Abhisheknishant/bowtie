--- conflicted
+++ resolved
@@ -1205,12 +1205,7 @@
 	return lowest_pid;
 }
 
-#ifdef WITH_TBB
-static bool steal_thread(int pid, int orig_nthreads, tbb::task_group* tbb_grp)
-#else
-static bool steal_thread(int pid, int orig_nthreads, int *tids, vector<tthread::thread*>& threads)
-#endif
-{
+static bool steal_thread(int pid, int orig_nthreads) {
 	int ncpu = thread_ceiling;
 	if(thread_ceiling <= nthreads) {
 		return false;
@@ -1245,16 +1240,10 @@
 static void exactSearchWorker(void *vp) {
 	int tid = *((int*)vp);
 #endif
-<<<<<<< HEAD
-
 	if(thread_stealing) {
 		increment_thread_counter();
 	}
-
-	PairedPatternSource& _patsrc = *exactSearch_patsrc;
-=======
 	PatternComposer& _patsrc = *exactSearch_patsrc;
->>>>>>> 27dccbfd
 	HitSink& _sink               = *exactSearch_sink;
 	Ebwt<String<Dna> >& ebwt     = *exactSearch_ebwt;
 	vector<String<Dna5> >& os    = *exactSearch_os;
@@ -1316,13 +1305,9 @@
 		#include "search_exact.c"
 	}
 	FINISH_READ(patsrc);
-<<<<<<< HEAD
-	
 	if(thread_stealing) {
 		decrement_thread_counter();
 	}
-	
-=======
 #ifdef PER_THREAD_TIMING
 	ss.str("");
 	ss.clear();
@@ -1330,7 +1315,6 @@
 	   << "thread: " << tid << " node_changeovers: " << nnuma_changeovers << std::endl;
 	std::cout << ss.str();
 #endif
->>>>>>> 27dccbfd
 	WORKER_EXIT();
 }
 
@@ -1343,16 +1327,10 @@
 static void exactSearchWorkerStateful(void *vp) {
 	int tid = *((int*)vp);
 #endif
-<<<<<<< HEAD
-
 	if(thread_stealing) {
 		increment_thread_counter();
 	}
-
-	PairedPatternSource& _patsrc = *exactSearch_patsrc;
-=======
 	PatternComposer& _patsrc = *exactSearch_patsrc;
->>>>>>> 27dccbfd
 	HitSink& _sink               = *exactSearch_sink;
 	Ebwt<String<Dna> >& ebwt     = *exactSearch_ebwt;
 	vector<String<Dna5> >& os    = *exactSearch_os;
@@ -1519,14 +1497,7 @@
 				sleep(1);
 			}
 			while(thread_counter > 0) {
-				if(steal_thread(pid, orig_threads
-#ifdef WITH_TBB
-					, tbb_grp
-#else
-					, tids, threads
-#endif
-				))
-				{
+				if(steal_thread(pid, orig_threads)) { 
 					nthreads++;
 #ifdef WITH_TBB
 					if(stateful) {
@@ -1594,16 +1565,10 @@
 static void mismatchSearchWorkerFullStateful(void *vp) {
 	int tid = *((int*)vp);
 #endif
-<<<<<<< HEAD
-
 	if(thread_stealing) {
 		increment_thread_counter();
 	}
-
-	PairedPatternSource&   _patsrc = *mismatchSearch_patsrc;
-=======
 	PatternComposer&   _patsrc = *mismatchSearch_patsrc;
->>>>>>> 27dccbfd
 	HitSink&               _sink   = *mismatchSearch_sink;
 	Ebwt<String<Dna> >&    ebwtFw  = *mismatchSearch_ebwtFw;
 	Ebwt<String<Dna> >&    ebwtBw  = *mismatchSearch_ebwtBw;
@@ -1692,16 +1657,10 @@
 static void mismatchSearchWorkerFull(void *vp){
 	int tid = *((int*)vp);
 #endif
-<<<<<<< HEAD
-
 	if(thread_stealing) {
 		increment_thread_counter();
 	}
-
-	PairedPatternSource&   _patsrc   = *mismatchSearch_patsrc;
-=======
 	PatternComposer&   _patsrc   = *mismatchSearch_patsrc;
->>>>>>> 27dccbfd
 	HitSink&               _sink     = *mismatchSearch_sink;
 	Ebwt<String<Dna> >&    ebwtFw    = *mismatchSearch_ebwtFw;
 	Ebwt<String<Dna> >&    ebwtBw    = *mismatchSearch_ebwtBw;
@@ -1771,13 +1730,9 @@
 		#undef DONEMASK_SET
 	} // End read loop
 	FINISH_READ(patsrc);
-<<<<<<< HEAD
-
 	if(thread_stealing) {
 		decrement_thread_counter();
 	}
-
-=======
 #ifdef PER_THREAD_TIMING
 	ss.str("");
 	ss.clear();
@@ -1785,7 +1740,6 @@
 	   << "thread: " << tid << " node_changeovers: " << nnuma_changeovers << std::endl;
 	std::cout << ss.str();
 #endif
->>>>>>> 27dccbfd
     WORKER_EXIT();
 }
 
@@ -1870,14 +1824,7 @@
 				sleep(1);
 			}
 			while(thread_counter > 0) {
-				if(steal_thread(pid, orig_threads
-#ifdef WITH_TBB
-					, tbb_grp
-#else
-					, tids, threads
-#endif
-				))
-				{
+				if(steal_thread(pid, orig_threads)) {
 					nthreads++;
 #ifdef WITH_TBB
 					if(stateful) {
@@ -2010,16 +1957,10 @@
 static void twoOrThreeMismatchSearchWorkerStateful(void *vp) {
 	int tid = *((int*)vp);
 #endif
-<<<<<<< HEAD
-
 	if(thread_stealing) {
 		increment_thread_counter();
 	}
-
-	PairedPatternSource&   _patsrc = *twoOrThreeMismatchSearch_patsrc;
-=======
 	PatternComposer&   _patsrc = *twoOrThreeMismatchSearch_patsrc;
->>>>>>> 27dccbfd
 	HitSink&               _sink   = *twoOrThreeMismatchSearch_sink;
 	Ebwt<String<Dna> >&    ebwtFw  = *twoOrThreeMismatchSearch_ebwtFw;
 	Ebwt<String<Dna> >&    ebwtBw  = *twoOrThreeMismatchSearch_ebwtBw;
@@ -2112,16 +2053,10 @@
 static void twoOrThreeMismatchSearchWorkerFull(void *vp) {
 	int tid = *((int*)vp);
 #endif
-<<<<<<< HEAD
-
 	if(thread_stealing) {
 		increment_thread_counter();
 	}
-
-	PairedPatternSource&           _patsrc  = *twoOrThreeMismatchSearch_patsrc;
-=======
 	PatternComposer&           _patsrc  = *twoOrThreeMismatchSearch_patsrc;
->>>>>>> 27dccbfd
 	HitSink&                       _sink    = *twoOrThreeMismatchSearch_sink;
 	vector<String<Dna5> >&         os       = *twoOrThreeMismatchSearch_os;
 	bool                           two      = twoOrThreeMismatchSearch_two;
@@ -2237,13 +2172,9 @@
 		#undef DONEMASK_SET
 	}
 	FINISH_READ(patsrc);
-<<<<<<< HEAD
-
 	if(thread_stealing) {
 		decrement_thread_counter();
 	}
-
-=======
 #ifdef PER_THREAD_TIMING
 	ss.str("");
 	ss.clear();
@@ -2251,7 +2182,6 @@
 	   << "thread: " << tid << " node_changeovers: " << nnuma_changeovers << std::endl;
 	std::cout << ss.str();
 #endif
->>>>>>> 27dccbfd
 	// Threads join at end of Phase 1
 	WORKER_EXIT();
 }
@@ -2337,14 +2267,7 @@
 				sleep(1);
 			}
 			while(thread_counter > 0) {
-				if(steal_thread(pid, orig_threads
-#ifdef WITH_TBB
-					, tbb_grp
-#else
-					, tids, threads
-#endif
-				))
-				{
+				if(steal_thread(pid, orig_threads)) {
 					nthreads++;
 #ifdef WITH_TBB
 					if(stateful) {
@@ -2399,25 +2322,15 @@
 static BitPairReference*        seededQualSearch_refs;
 
 #ifdef WITH_TBB
-<<<<<<< HEAD
-void seededQualSearchWorkerFull::operator()() {
-=======
 void seededQualSearchWorkerFull::operator()() const {
->>>>>>> 27dccbfd
 #else
 static void seededQualSearchWorkerFull(void *vp) {
 	int tid = *((int*)vp);
 #endif
-<<<<<<< HEAD
-
 	if(thread_stealing) {
 		increment_thread_counter();
 	}
-
-	PairedPatternSource&     _patsrc    = *seededQualSearch_patsrc;
-=======
 	PatternComposer&     _patsrc    = *seededQualSearch_patsrc;
->>>>>>> 27dccbfd
 	HitSink&                 _sink      = *seededQualSearch_sink;
 	vector<String<Dna5> >&   os         = *seededQualSearch_os;
 	int                      qualCutoff = seededQualSearch_qualCutoff;
@@ -2647,16 +2560,10 @@
 static void seededQualSearchWorkerFullStateful(void *vp) {
 	int tid = *((int*)vp);
 #endif
-<<<<<<< HEAD
-
 	if(thread_stealing) {
 		increment_thread_counter();
 	}
-
-	PairedPatternSource&     _patsrc    = *seededQualSearch_patsrc;
-=======
 	PatternComposer&     _patsrc    = *seededQualSearch_patsrc;
->>>>>>> 27dccbfd
 	HitSink&                 _sink      = *seededQualSearch_sink;
 	Ebwt<String<Dna> >&      ebwtFw     = *seededQualSearch_ebwtFw;
 	Ebwt<String<Dna> >&      ebwtBw     = *seededQualSearch_ebwtBw;
@@ -2858,14 +2765,7 @@
 				sleep(1);
 			}
 			while(thread_counter > 0) {
-				if(steal_thread(pid, orig_threads
-#ifdef WITH_TBB
-					, tbb_grp
-#else
-					, tids, threads
-#endif
-				))
-				{
+				if(steal_thread(pid, orig_threads)) {
 					nthreads++;
 #ifdef WITH_TBB
 					if(stateful) {
