--- conflicted
+++ resolved
@@ -345,13 +345,10 @@
 	ARG_ALLOW_CONTAIN,
 	ARG_COLOR_PRIMER,
 	ARG_WRAPPER,
-<<<<<<< HEAD
 	ARG_BLOCK_BYTES,            // --input-block-bytes
 	ARG_READS_PER_BLOCK         // --input-reads-per-block
-=======
 	ARG_INTERLEAVED_FASTQ,
 	ARG_SAM_NO_UNAL,
->>>>>>> 1f37e940
 };
 
 static struct option long_options[] = {
@@ -2629,21 +2626,10 @@
 		case RAW:
 			return new RawPatternSource(reads, pp, patDumpfile);
 		case FASTQ:
-<<<<<<< HEAD
 			return new FastqPatternSource(reads,pp, patDumpfile);
-=======
-			return new FastqPatternSource (reads, color,
-			                               patDumpfile,
-			                               trim3, trim5,
-			                               solexaQuals, phred64Quals,
-			                               integerQuals);
 		case INTERLEAVED:
-			return new FastqPatternSource (reads, color,
-			                               patDumpfile,
-			                               trim3, trim5,
-			                               solexaQuals, phred64Quals,
-			                               integerQuals, true /* is interleaved */);
->>>>>>> 1f37e940
+			// not yet implemented with blocked input
+			throw 1;
 		case TAB_MATE:
 			return new TabbedPatternSource(reads, pp, patDumpfile);
 		case CMDLINE:
