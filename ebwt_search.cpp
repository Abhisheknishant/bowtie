--- conflicted
+++ resolved
@@ -2613,7 +2613,6 @@
 {
 	switch(format) {
 		case FASTA:
-<<<<<<< HEAD
 			return new FastaPatternSource(reads, quals, pp, patDumpfile);
 		case FASTA_CONT:
 			return new FastaContinuousPatternSource(reads, pp, patDumpfile);
@@ -2628,50 +2627,6 @@
 			return new TabbedPatternSource(reads, pp, patDumpfile);
 		case CMDLINE:
 			return new VectorPatternSource(reads, pp, patDumpfile);
-=======
-			return new FastaPatternSource (reads, quals,
-			                               io_buffer_size, color,
-			                               patDumpfile,
-			                               trim3, trim5,
-			                               solexaQuals, phred64Quals,
-			                               integerQuals);
-		case FASTA_CONT:
-			return new FastaContinuousPatternSource (
-			                               reads, fastaContLen,
-			                               fastaContFreq,
-			                               io_buffer_size,
-			                               patDumpfile);
-		case RAW:
-			return new RawPatternSource   (reads, io_buffer_size,
-			                               color,
-			                               patDumpfile,
-			                               trim3, trim5);
-		case FASTQ:
-			return new FastqPatternSource (reads, io_buffer_size,
-			                               color,
-			                               patDumpfile,
-			                               trim3, trim5,
-			                               solexaQuals, phred64Quals,
-			                               integerQuals);
-		case INTERLEAVED:
-			return new FastqPatternSource (reads, io_buffer_size,
-			                               color,
-			                               patDumpfile,
-			                               trim3, trim5,
-			                               solexaQuals, phred64Quals,
-			                               integerQuals, true /* is interleaved */);
-		case TAB_MATE:
-			return new TabbedPatternSource(reads,
-			                               false, io_buffer_size,
-			                               color,
-			                               patDumpfile,
-			                               trim3, trim5);
-		case CMDLINE:
-			return new VectorPatternSource(reads,
-			                               color,
-			                               patDumpfile,
-			                               trim3, trim5);
->>>>>>> 5c318176
 		default: {
 			cerr << "Internal error; bad patsrc format: " << format << endl;
 			throw 1;
@@ -2727,6 +2682,7 @@
 		fileParallel,  // true -> wrap files with separate PairedPatternSources
 		seed,          // pseudo-random seed
 		readsPerBatch, // # reads in a light parsing batch
+		io_buffer_size, // size reads to use when reading input
 		solexaQuals,   // true -> qualities are on solexa64 scale
 		phred64Quals,  // true -> qualities are on phred64 scale
 		integerQuals,  // true -> qualities are space-separated numbers
