#include <cmath>
#include <iostream>
#include <string>
#include <stdexcept>
#include <seqan/sequence.h>
#include <seqan/file.h>

#include "pat.h"
#include "filebuf.h"

using namespace std;
using namespace seqan;

static void wrongQualityFormat(const String<char>& read_name) {
	cerr << "Encountered a space parsing the quality string for read " << read_name << endl
	<< "If this is a FASTQ file with integer (non-ASCII-encoded) qualities, please" << endl
	<< "re-run Bowtie with the --integer-quals option." << endl;
	throw 1;
}

static void tooFewQualities(const String<char>& read_name) {
	cerr << "Too few quality values for read: " << read_name << endl
	<< "\tare you sure this is a FASTQ-int file?" << endl;
	throw 1;
}

static void tooManyQualities(const String<char>& read_name) {
	cerr << "Reads file contained a pattern with more than 1024 quality values." << endl
	<< "Please truncate reads and quality values and and re-run Bowtie" << endl;
	throw 1;
}

static void tooManySeqChars(const String<char>& read_name) {
	cerr << "Reads file contained a pattern with more than 1024 sequence characters." << endl
	<< "Please truncate reads and quality values and and re-run Bowtie." << endl
	<< "Offending read: " << read_name << endl;
	throw 1;
}

/**
 * Calculate a per-read random seed based on a combination of
 * the read data (incl. sequence, name, quals) and the global
 * seed in '_randSeed'.
 */
static uint32_t genRandSeed(
	const String<Dna5>& qry,
    const String<char>& qual,
    const String<char>& name,
    uint32_t seed)
{
	// Calculate a per-read random seed based on a combination of
	// the read data (incl. sequence, name, quals) and the global
	// seed
	uint32_t rseed = (seed + 101) * 59 * 61 * 67 * 71 * 73 * 79 * 83;
	size_t qlen = seqan::length(qry);
	// Throw all the characters of the read into the random seed
	for(size_t i = 0; i < qlen; i++) {
		int p = (int)qry[i];
		assert_leq(p, 4);
		size_t off = ((i & 15) << 1);
		rseed ^= (p << off);
	}
	// Throw all the quality values for the read into the random
	// seed
	for(size_t i = 0; i < qlen; i++) {
		int p = (int)qual[i];
		assert_leq(p, 255);
		size_t off = ((i & 3) << 3);
		rseed ^= (p << off);
	}
	// Throw all the characters in the read name into the random
	// seed
	size_t namelen = seqan::length(name);
	for(size_t i = 0; i < namelen; i++) {
		int p = (int)name[i];
		assert_leq(p, 255);
		size_t off = ((i & 3) << 3);
		rseed ^= (p << off);
	}
	return rseed;
}

/**
 * Once name/sequence/qualities have been parsed for an
 * unpaired read, set all the other key fields of the Read
 * struct.
 */
void PatternSourcePerThread::finalize(Read& ra) {
	ra.mate = 0;
	ra.constructRevComps();
	ra.constructReverses();
	ra.seed = genRandSeed(ra.patFw, ra.qual, ra.name, pp_.seed);
}

/**
 * Once name/sequence/qualities have been parsed for a
 * paired-end read, set all the other key fields of the Read
 * structs.
 */
void PatternSourcePerThread::finalizePair(Read& ra, Read& rb) {
	ra.mate = 1;
	ra.constructRevComps();
	ra.constructReverses();
	ra.fixMateName(1);
	ra.seed = genRandSeed(ra.patFw, ra.qual, ra.name, pp_.seed);
	
	rb.mate = 2;
	rb.constructRevComps();
	rb.constructReverses();
	rb.fixMateName(2);
	rb.seed = genRandSeed(rb.patFw, rb.qual, rb.name, pp_.seed);
}

/**
 * Get the next paired or unpaired read from the wrapped
 * PatternComposer.  Returns a pair of bools; first indicates
 * whether we were successful, second indicates whether we're
 * done.
 */
pair<bool, bool> PatternSourcePerThread::nextReadPair() {
	// Prepare batch
	if(buf_.exhausted()) {
		pair<bool, int> res = nextBatch();
		if(res.first && res.second == 0) {
			return make_pair(false, true);
		}
		last_batch_ = res.first;
		last_batch_size_ = res.second;
		assert(res.second == 0 || !buf_.bufa_[0].readOrigBuf.empty());
		assert(res.second < 1 || blockReads_ || !buf_.bufa_[res.second-1].readOrigBuf.empty());
		assert_eq(0, buf_.cur_buf_);
	} else {
		buf_.next(); // advance cursor
		assert_gt(buf_.cur_buf_, 0);
	}
	bool this_is_last = buf_.cur_buf_ == last_batch_size_-1;
	if(buf_.rdid() < pp_.skip) {
		// TODO: even faster to skip at the block level
		if(blockReads_) {
			// Skip over skipped records
			int nl = 0;
			while(nl < 4 && curb_.off < curb_.buf->length()) {
				int c = (*cura_.buf)[cura_.off++];
				if(c == '\n') nl++;
			}
			nl = 0;
			while(nl < 4 && curb_.off < curb_.buf->length()) {
				int c = (*curb_.buf)[curb_.off++];
				if(c == '\n') nl++;
			}
		}
		return make_pair(false, this_is_last ? last_batch_ : false);
	}
	// Parse read/pair
	assert(blockReads_ || !buf_.read_a().readOrigBuf.empty());
	assert(buf_.read_a().empty());
	if(!parse(buf_.read_a(), buf_.read_b())) {
		return make_pair(false, false);
	}
	// Finalize read/pair
	if(paired()) {
		finalizePair(buf_.read_a(), buf_.read_b());
	} else {
		finalize(buf_.read_a());
	}
	return make_pair(true, this_is_last ? last_batch_ : false);
}

/**
 * The main member function for dispensing pairs of reads or
 * singleton reads.  Returns true iff ra and rb contain a new
 * pair; returns false if ra contains a new unpaired read.
 */
pair<bool, int> SoloPatternComposer::nextBatch(PerThreadReadBuf& pt) {
	uint32_t cur = cur_;
	while(cur < src_.size()) {
		// Patterns from srca_[cur_] are unpaired
		pair<bool, int> res;
		do {
			res = src_[cur]->nextBatch(
				pt,
				true,  // batch A (or pairs)
				true); // grab lock below
		} while(!res.first && res.second == 0);
		if(res.second == 0) {
			ThreadSafe ts(&mutex_);
			if(cur + 1 > cur_) {
				cur_++;
			}
			cur = cur_;
			continue; // on to next pair of PatternSources
		}
		return res;
	}
	assert_leq(cur, src_.size());
	return make_pair(true, 0);
}

/**
 * The main member function for dispensing pairs of reads or
 * singleton reads.  Returns true iff ra and rb contain a new
 * pair; returns false if ra contains a new unpaired read.
 */
pair<bool, int> DualPatternComposer::nextBatch(PerThreadReadBuf& pt) {
	// 'cur' indexes the current pair of PatternSources
	uint32_t cur = cur_;
	while(cur < srca_.size()) {
		if(srcb_[cur] == NULL) {
			pair<bool, int> res = srca_[cur]->nextBatch(
				pt,
				true,  // batch A (or pairs)
				true); // grab lock below
			bool done = res.first;
			if(!done && res.second == 0) {
				ThreadSafe ts(&mutex_);
				if(cur + 1 > cur_) cur_++;
				cur = cur_; // Move on to next PatternSource
				continue; // on to next pair of PatternSources
			}
			return make_pair(done, res.second);
		} else {
			pair<bool, int> resa, resb;
			// Lock to ensure that this thread gets parallel reads
			// in the two mate files
			{
				ThreadSafe ts(&mutex_);
				resa = srca_[cur]->nextBatch(
					pt,
					true,   // batch A
					false); // don't grab lock below
				resb = srcb_[cur]->nextBatch(
					pt,
					false,  // batch B
					false); // don't grab lock below
				assert_eq(srca_[cur]->readCount(),
					  srcb_[cur]->readCount());
			}
			if(resa.second < resb.second) {
				cerr << "Error, fewer reads in file specified with -1 "
					 << "than in file specified with -2" << endl;
				throw 1;
			} else if(resa.second == 0 && resb.second == 0) {
				ThreadSafe ts(&mutex_);
				if(cur + 1 > cur_) {
					cur_++;
				}
				cur = cur_; // Move on to next PatternSource
				continue; // on to next pair of PatternSources
			} else if(resb.second < resa.second) {
				cerr << "Error, fewer reads in file specified with -2 "
					 << "than in file specified with -1" << endl;
				throw 1;
			}
			assert_eq(resa.first, resb.first);
			assert_eq(resa.second, resb.second);
			return make_pair(resa.first, resa.second);
		}
	}
	assert_leq(cur, srca_.size());
	return make_pair(true, 0);
}

/**
 * Fill Read with the sequence, quality and name for the next
 * read in the list of read files.  This function gets called by
 * all the search threads, so we must handle synchronization.
 *
 * Returns pair<bool, int> where bool indicates whether we're
 * completely done, and int indicates how many reads were read.
 */
pair<bool, int> CFilePatternSource::nextBatchImpl(
	PerThreadReadBuf& pt,
	bool batch_a)
{
	bool done = false;
	int nread = 0;
	pt.setReadId(readCnt_);
	while(true) { // loop that moves on to next file when needed
		do {
			pair<bool, int> ret = nextBatchFromFile(pt, batch_a);
			done = ret.first;
			nread = ret.second;
		} while(!done && nread == 0); // not sure why this would happen
		if(done && filecur_ < infiles_.size()) { // finished with this file
			open();
			resetForNextFile(); // reset state to handle a fresh file
			filecur_++;
			if(nread == 0) {
				continue;
			}
		}
		break;
	}
	assert_geq(nread, 0);
	readCnt_ += nread;
	return make_pair(done, nread);
}

pair<bool, int> CFilePatternSource::nextBatch(
	PerThreadReadBuf& pt,
	bool batch_a,
	bool lock)
{
	if(lock) {
		// synchronization at this level because both reading and manipulation of
		// current file pointer have to be protected
		ThreadSafe ts(&mutex);
		return nextBatchImpl(pt, batch_a);
	} else {
		return nextBatchImpl(pt, batch_a);
	}
}

/**
 * Open the next file in the list of input files.
 */
void CFilePatternSource::open() {
	if(is_open_) {
		is_open_ = false;
		if (compressed_) {
			gzclose(zfp_);
			zfp_ = NULL;
		}
		else if (fp_ != stdin) {
			fclose(fp_);
			fp_ = NULL;
		}
		if(qfp_ != NULL && qfp_ != stdin) {
			fclose(qfp_);
			qfp_ = NULL;
		}
	}
	while(filecur_ < infiles_.size()) {
		// Open read
		if(infiles_[filecur_] == "-") {
			compressed_ = true;
			int fn = dup(fileno(stdin));
			zfp_ = gzdopen(fn, "rb");
		}
		else {
			compressed_ = false;
			if (is_gzipped_file(infiles_[filecur_])) {
				compressed_ = true;
				zfp_ = gzopen(infiles_[filecur_].c_str(), "rb");
			}
			else {
				fp_ = fopen(infiles_[filecur_].c_str(), "rb");
			}
			if ((compressed_ && zfp_ == NULL) || (!compressed_ && fp_ == NULL)) {
				if(!errs_[filecur_]) {
					cerr << "Warning: Could not open read file \""
					     << infiles_[filecur_] << "\" for reading; skipping..."
					     << endl;
					errs_[filecur_] = true;
				}
				filecur_++;
				continue;
			}
		}
		is_open_ = true;
		if (compressed_) {
#if ZLIB_VERNUM < 0x1235
			cerr << "Warning: gzbuffer added in zlib v1.2.3.5. Unable to change "
			        "buffer size from default of 8192." << endl;
#else
			gzbuffer(zfp_, 64*1024);
#endif
		}
		else {
			setvbuf(fp_, buf_, _IOFBF, 64*1024);
		}
		if(!qinfiles_.empty()) {
			if(qinfiles_[filecur_] == "-") {
				qfp_ = stdin;
			} else if((qfp_ = fopen(qinfiles_[filecur_].c_str(), "rb")) == NULL) {
				if(!errs_[filecur_]) {
					cerr << "Warning: Could not open quality file \""
					     << qinfiles_[filecur_] << "\" for reading; skipping..."
						 << endl;
					errs_[filecur_] = true;
				}
				filecur_++;
				continue;
			}
			assert(qfp_ != NULL);
			setvbuf(qfp_, qbuf_, _IOFBF, 64*1024);
		}
		return;
	}
	throw 1;
}

/**
 * Constructor for vector pattern source, used when the user has
 * specified the input strings on the command line using the -c
 * option.
 */
VectorPatternSource::VectorPatternSource(
	const vector<string>& seqs,
	const PatternParams& pp,
	const char *dumpfile) :
	PatternSource(pp, dumpfile),
	cur_(0),
	paired_(false),
	tokbuf_(),
	bufs_()
{
	// Install sequences in buffers, ready for immediate copying in
	// nextBatch().  Formatting of the buffer is just like
	// TabbedPatternSource.
	const size_t seqslen = seqs.size();
	for(size_t i = 0; i < seqslen; i++) {
		tokbuf_.clear();
		tokenize(seqs[i], ":", tokbuf_, 2);
		assert_gt(tokbuf_.size(), 0);
		assert_leq(tokbuf_.size(), 2);
		// Get another buffer ready
		bufs_.resize(bufs_.size()+1);
		bufs_.back().clear();
		// Install name
		itoa10<TReadId>(static_cast<TReadId>(i), nametmp_);
		bufs_.back() = nametmp_;
		bufs_.back().push_back('\t');
		// Install sequence
		bufs_.back().append(tokbuf_[0].c_str());
		bufs_.back().push_back('\t');
		// Install qualities
		if(tokbuf_.size() > 1) {
			bufs_.back().append(tokbuf_[1].c_str());
		} else {
			const size_t len = tokbuf_[0].length();
			for(size_t i = 0; i < len; i++) {
				bufs_.back().push_back('I');
			}
		}
	}
}

/**
 * Read next batch.  However, batch concept is not very applicable for this
 * PatternSource where all the info has already been parsed into the fields
 * in the contsructor.  This essentially modifies the pt as though we read
 * in some number of patterns.
 */
pair<bool, int> VectorPatternSource::nextBatchImpl(
	PerThreadReadBuf& pt,
	bool batch_a)
{
	pt.setReadId(cur_);
	Read *readbuf = batch_a ? pt.bufa_ : pt.bufb_;
	size_t readi = 0;
	for(; readi < pt.max_buf_ && cur_ < bufs_.size(); readi++, cur_++) {
		readbuf[readi].readOrigBuf = bufs_[cur_];
	}
	readCnt_ += readi;
	return make_pair(cur_ == bufs_.size(), readi);
}

pair<bool, int> VectorPatternSource::nextBatch(
	PerThreadReadBuf& pt,
	bool batch_a,
	bool lock)
{
	if(lock) {
		ThreadSafe ts(&mutex);
		return nextBatchImpl(pt, batch_a);
	} else {
		return nextBatchImpl(pt, batch_a);
	}
}

/**
 * Finishes parsing outside the critical section.
 */
bool VectorPatternSource::parse(
	Read& ra, Read& rb,
	ParsingCursor& cura, ParsingCursor& curb,
	TReadId rdid) const
{
	// Very similar to TabbedPatternSource

	// Light parser (nextBatchFromFile) puts unparsed data
	// into Read& r, even when the read is paired.
	assert(ra.empty());
	assert(!ra.readOrigBuf.empty()); // raw data for read/pair is here
	int c = '\t';
	size_t cur = 0;
	const size_t buflen = ra.readOrigBuf.length();
	
	// Loop over the two ends
	for(int endi = 0; endi < 2 && c == '\t'; endi++) {
		Read& r = ((endi == 0) ? ra : rb);
		assert_eq(0, seqan::length(r.name));
		// Parse name if (a) this is the first end, or
		// (b) this is tab6
		size_t nameoff = 0;
		if(endi < 1 || paired_) {
			// Parse read name
			c = ra.readOrigBuf[cur++];
			while(c != '\t' && cur < buflen) {
				r.nameBuf[nameoff++] = c;
				c = ra.readOrigBuf[cur++];
			}
			assert_eq('\t', c);
			if(cur >= buflen) {
				return false; // record ended prematurely
			}
		} else if(endi > 0) {
			// if this is the second end and we're parsing
			// tab5, copy name from first end
			rb.name = ra.name;
		}
		r.nameBuf[nameoff] = '\0';
		_setBegin(r.name, r.nameBuf);
		_setLength(r.name, nameoff);

		// Parse sequence
		assert_eq(0, seqan::length(r.patFw));
		c = ra.readOrigBuf[cur++];
		int nchar = 0, seqoff = 0;
		if(color_ && asc2dnacat[c] > 0) {
			// First char is a DNA char (primer)
			if(asc2colcat[toupper(r.readOrigBuf[cur++])] <= 0) {
				// 2nd char isn't a color, so don't assume 'c' is primer
				cur -= 2;
			} else {
				// 'c' is primer
				r.primer = c;
			}
			c = r.readOrigBuf[cur++];
		}
		if(color_) {
			while(c != '\t' && cur < buflen) {
				if(c >= '0' && c < '4') {
					c = "ACGTN"[(int)c - '0'];
				}
				if(c == '.') {
					c = 'N';
				}
				if(isalpha(c)) {
					assert_in(toupper(c), "ACGTN");
					if(nchar++ >= pp_.trim5) {
						assert_neq(0, asc2dnacat[c]);
						r.patBufFw[seqoff++] = charToDna5[c]; // ascii to int
					}
				}
				c = ra.readOrigBuf[cur++];
			}
			ra.color = true;
		} else {
			while(c != '\t' && cur < buflen) {
				if(isalpha(c)) {
					assert_in(toupper(c), "ACGTN");
					if(nchar++ >= pp_.trim5) {
						assert_neq(0, asc2dnacat[c]);
						r.patBufFw[seqoff++] = charToDna5[c]; // ascii to int
					}
				}
				c = ra.readOrigBuf[cur++];
			}
		}
		assert_eq('\t', c);
		if(cur >= buflen) {
			return false; // record ended prematurely
		}
		r.patBufFw[seqoff] = '\0';
		_setBegin(r.patFw, (Dna5*)r.patBufFw);
		// record amt trimmed from 5' end due to --trim5
		r.trimmed5 = (int)(nchar - seqoff);
		// record amt trimmed from 3' end due to --trim3
		int trim3 = (seqoff < pp_.trim3) ? seqoff : pp_.trim3;
		_setLength(r.patFw, seqoff - trim3);
		r.trimmed3 = trim3;
		
		// Parse qualities
		assert_eq(0, seqan::length(r.qual));
		c = ra.readOrigBuf[cur++];
		int nqual = 0;
		size_t qualoff = 0;
		while(c != '\t' && c != '\n' && c != '\r') {
			if(c == ' ') {
				wrongQualityFormat(r.name);
				return false;
			}
			char cadd = charToPhred33(c, false, false);
			if(++nqual > pp_.trim5) {
				r.qualBuf[qualoff++] = cadd;
			}
			if(cur >= buflen) break;
			c = ra.readOrigBuf[cur++];
		}
		if(nchar > nqual) {
			tooFewQualities(r.name);
			return false;
		} else if(nqual > nchar) {
			tooManyQualities(r.name);
			return false;
		}
		r.qualBuf[seqoff] = '\0';
		_setBegin(r.qual, r.qualBuf);
		_setLength(r.qual, seqan::length(r.patFw));
		assert(c == '\t' || c == '\n' || c == '\r' || cur >= buflen);
	}
	ra.parsed = true;
	if(!rb.parsed && !rb.readOrigBuf.empty()) {
		return parse(rb, ra, curb, cura, rdid);
	}
	return true;
}

/**
 * Light-parse a FASTA batch into the given buffer.
 */
pair<bool, int> FastaPatternSource::nextBatchFromFile(
	PerThreadReadBuf& pt,
	bool batch_a)
{
	int c;
	Read *readbuf = batch_a ? pt.bufa_ : pt.bufb_;
	if(first_) {
		c = getc_wrapper();
		if(c == EOF) {
			return make_pair(true, 0);
		}
		while(c == '\r' || c == '\n') {
			c = getc_wrapper();
		}
		if(c != '>') {
			cerr << "Error: reads file does not look like a FASTA file" << endl;
			throw 1;
		}
		first_ = false;
	}
	bool done = false;
	size_t readi = 0;
	// Read until we run out of input or until we've filled the buffer
	for(; readi < pt.max_buf_ && !done; readi++) {
		Read::TBuf& buf = readbuf[readi].readOrigBuf;
		buf.clear();
		buf.append('>');
		while(true) {
			c = getc_wrapper();
			if(c < 0 || c == '>') {
				done = c < 0;
				break;
			}
			buf.append(c);
		}
	}
	// Immediate EOF case
	if(done && readbuf[readi-1].readOrigBuf.length() == 1) {
		readi--;
	}
	return make_pair(done, readi);
}

/**
 * Finalize FASTA parsing outside critical section.
 */
bool FastaPatternSource::parse(
	Read& r, Read& rb,
	ParsingCursor& cura, ParsingCursor& curb,
	TReadId rdid) const
{
	// We assume the light parser has put the raw data for the separate ends
	// into separate Read objects.  That doesn't have to be the case, but
	// that's how we've chosen to do it for FastqPatternSource
	assert(!r.readOrigBuf.empty());
	assert(r.empty());
	int c = -1;
	size_t cur = 1;
	const size_t buflen = r.readOrigBuf.length();
	
	// Parse read name
	assert_eq(0, seqan::length(r.name));
	int nameoff = 0;
	while(cur < buflen) {
		c = r.readOrigBuf[cur++];
		if(c == '\n' || c == '\r') {
			do {
				c = r.readOrigBuf[cur++];
			} while((c == '\n' || c == '\r') && cur < buflen);
			break;
		}
		r.nameBuf[nameoff++] = c;
	}
	if(cur >= buflen) {
		return false; // FASTA ended prematurely
	}
	if(nameoff > 0) {
		r.nameBuf[nameoff] = '\0';
		_setBegin(r.name, r.nameBuf);
		_setLength(r.name, nameoff);
	}
	
	// Parse sequence
	int nchar = 0, seqoff = 0;
	assert_eq(0, seqan::length(r.patFw));
	assert(c != '\n' && c != '\r');
	assert_lt(cur, buflen);

	if(pp_.color && asc2dnacat[c] > 0) {
		// First char is a DNA char (primer)
		if(asc2colcat[toupper(r.readOrigBuf[cur++])] <= 0) {
			// 2nd char isn't a color, so don't assume 'c' is primer
			cur -= 2;
		} else {
			// 'c' is primer
			r.primer = c;
		}
		c = r.readOrigBuf[cur++];
	}
	if(pp_.color) {
		while(c != '\n' && cur < buflen) {
			if(c >= '0' && c < '4') {
				c = "ACGTN"[(int)c - '0'];
			}
			if(c == '.') {
				c = 'N';
			}
			if(isalpha(c)) {
				assert_in(toupper(c), "ACGTN");
				if(nchar++ >= pp_.trim5) {
					assert_neq(0, asc2dnacat[c]);
					r.patBufFw[seqoff++] = charToDna5[c]; // ascii to int
				}
			}
			c = r.readOrigBuf[cur++];
		}
		r.color = true;
	} else {
		while(c != '\n' && cur < buflen) {
			if(c == '.') {
				c = 'N';
			}
			if(isalpha(c)) {
				// If it's past the 5'-end trim point
				if(nchar++ >= pp_.trim5) {
					r.patBufFw[seqoff++] = charToDna5[c];
				}
			}
			assert_lt(cur, buflen);
			c = r.readOrigBuf[cur++];
		}
	}
	r.patBufFw[seqoff] = '\0';
	_setBegin(r.patFw, (Dna5*)r.patBufFw);
	// record amt trimmed from 5' end due to --trim5
	r.trimmed5 = (int)(nchar - seqoff);
	// record amt trimmed from 3' end due to --trim3
	int trim3 = (seqoff < pp_.trim3) ? seqoff : pp_.trim3;
	_setLength(r.patFw, seqoff - trim3);
	r.trimmed3 = trim3;
	
	for(size_t i = 0; i < seqoff - trim3; i++) {
		r.qualBuf[i] = 'I';
	}
	r.qualBuf[seqoff - trim3] = '\0';
	_setBegin(r.qual, r.qualBuf);
	_setLength(r.qual, seqoff - trim3);

	// Set up a default name if one hasn't been set
	if(nameoff == 0) {
		itoa10<TReadId>(static_cast<TReadId>(rdid), r.nameBuf);
		_setBegin(r.name, r.nameBuf);
		_setLength(r.name, strlen(r.nameBuf));
	}
	r.parsed = true;
	if(!rb.parsed && !rb.readOrigBuf.empty()) {
		return parse(rb, r, curb, cura, rdid);
	}
	return true;
}

/**
 * Light-parse a FASTA-continuous batch into the given buffer.
 * This is trickier for FASTA-continuous than for other formats,
 * for several reasons:
 *
 * 1. Reads are substrings of a longer FASTA input string
 * 2. Reads may overlap w/r/t the longer FASTA string
 * 3. Read names depend on the most recently observed FASTA
 *    record name
 */
pair<bool, int> FastaContinuousPatternSource::nextBatchFromFile(
	PerThreadReadBuf& pt,
	bool batch_a)
{
	int c = -1;
	Read *readbuf = batch_a ? pt.bufa_ : pt.bufb_;
	size_t readi = 0;
	int nameoff = 0;
	while(readi < pt.max_buf_) {
		c = getc_wrapper();
		if(c < 0) {
			break;
		}
		if(c == '>') {
			resetForNextFile();
			nameoff = 0;
			c = getc_wrapper();
			bool sawSpace = false;
			while(c != '\n' && c != '\r') {
				if(!sawSpace) {
					sawSpace = isspace(c);
				}
				if(!sawSpace) {
					// Put it in the name prefix buffer so we
					// can re-use this prefix for all the reads
					// that are substrings of this FASTA sequence
					name_prefix_buf_[nameoff++] = c;
				}
				c = getc_wrapper();
			}
			while(c == '\n' || c == '\r') {
				c = getc_wrapper();
			}
			if(c < 0) {
				break;
			}
			name_prefix_buf_[nameoff++] = '_';
		}
		int cat = asc2dnacat[c];
		if(cat >= 2) c = 'N';
		if(cat == 0) {
			// Non-DNA, non-IUPAC char; skip
			continue;
		} else {
			// DNA char
			buf_[bufCur_++] = c;
			if(bufCur_ == 1024) {
				bufCur_ = 0; // wrap around circular buf
			}
			if(eat_ > 0) {
				eat_--;
				// Try to keep readCnt_ aligned with the offset
				// into the reference; that lets us see where
				// the sampling gaps are by looking at the read
				// name
				if(!beginning_) {
					readCnt_++;
				}
				continue;
			}
			// install name
			name_prefix_buf_[nameoff] = '\0';
			readbuf[readi].readOrigBuf.install(name_prefix_buf_);
			itoa10<TReadId>(readCnt_ - subReadCnt_, name_int_buf_);
			readbuf[readi].readOrigBuf.append(name_int_buf_);
			readbuf[readi].readOrigBuf.append('\t');
			// install sequence
			for(size_t i = 0; i < length_; i++) {
				if(length_ - i <= bufCur_) {
					c = buf_[bufCur_ - (length_ - i)];
				} else {
					// Rotate
					c = buf_[bufCur_ - (length_ - i) + 1024];
				}
				readbuf[readi].readOrigBuf.append(c);
			}
			eat_ = freq_-1;
			readCnt_++;
			beginning_ = false;
			readi++;
		}
	}
	return make_pair(c < 0, readi);
}

/**
 * Finalize FASTA-continuous parsing outside critical section.
 */
bool FastaContinuousPatternSource::parse(
	Read& ra, Read& rb,
	ParsingCursor& cura, ParsingCursor& curb,
	TReadId rdid) const
{
	// Light parser (nextBatchFromFile) puts unparsed data
	// into Read& r, even when the read is paired.
	assert(ra.empty());
	assert(rb.empty());
	assert(!ra.readOrigBuf.empty()); // raw data for read/pair is here
	assert(rb.readOrigBuf.empty());
	int c = '\t';
	size_t cur = 0;
	const size_t buflen = ra.readOrigBuf.length();
	
	// Parse read name
	assert_eq(0, seqan::length(ra.name));
	int nameoff = 0;
	c = ra.readOrigBuf[cur++];
	while(c != '\t' && cur < buflen) {
		ra.nameBuf[nameoff++] = c;
		c = ra.readOrigBuf[cur++];
	}
	assert_eq('\t', c);
	if(cur >= buflen) {
		return false; // record ended prematurely
	}
	ra.nameBuf[nameoff] = '\0';
	_setBegin(ra.name, ra.nameBuf);
	_setLength(ra.name, nameoff);

	// Parse sequence
	assert_eq(0, seqan::length(ra.patFw));
	c = ra.readOrigBuf[cur++];
	int nchar = 0, seqoff = 0;
	while(cur < buflen) {
		if(isalpha(c)) {
			assert_in(toupper(c), "ACGTN");
			if(nchar++ >= pp_.trim5) {
				assert_neq(0, asc2dnacat[c]);
				ra.patBufFw[seqoff++] = charToDna5[c]; // ascii to int
			}
		}
		c = ra.readOrigBuf[cur++];
	}
	ra.patBufFw[seqoff] = '\0';
	_setBegin(ra.patFw, (Dna5*)ra.patBufFw);
	// record amt trimmed from 5' end due to --trim5
	ra.trimmed5 = (int)(nchar - seqoff);
	// record amt trimmed from 3' end due to --trim3
	int trim3 = (seqoff < pp_.trim3) ? seqoff : pp_.trim3;
	_setLength(ra.patFw, seqoff - trim3);
	ra.trimmed3 = trim3;
	
	// Make fake qualities
	assert_eq(0, seqan::length(ra.qual));
	int qualoff = 0;
	for(size_t i = 0; i < seqoff; i++) {
		ra.qualBuf[qualoff++] = 'I';
	}
	ra.qualBuf[qualoff] = '\0';
	_setBegin(ra.qual, ra.qualBuf);
	_setLength(ra.qual, qualoff);
	ra.parsed = true;
	return true;
}

#ifdef HAVE_FREAD_UNLOCKED
#define FREAD fread_unlocked
#else
#define FREAD fread
#endif

/**
 * "Light" parser.  This is inside the critical section, so the key is to do
 * just enough parsing so that another function downstream (finalize()) can do
 * the rest of the parsing.  Really this function's only job is to stick every
 * for lines worth of the input file into a buffer (r.readOrigBuf).  finalize()
 * then parses the contents of r.readOrigBuf later.
 */
pair<bool, int> FastqPatternSource::nextBatchFromFile(
	PerThreadReadBuf& pt,
	bool batch_a)
{
<<<<<<< HEAD
	Read *readBuf = batch_a ? pt.bufa_ : pt.bufb_;
	bool use_fread = true;  // TODO
	if(pp_.reads_per_block > 0) {
		// We're going to stick all the unparsed data into the buffer for the
		// first read in the group
		readBuf[0].readOrigBuf.resize(pp_.block_bytes);
		char *buf = readBuf[0].readOrigBuf.wbuf();
		int nread = pp_.reads_per_block;
		bool done = false;
		int nl = 0, i = 0;
		if(use_fread) {
			int ret = (int)FREAD(buf, 1, pp_.block_bytes, fp_);
			if(ret != pp_.block_bytes) {
				assert_lt(ret, pp_.block_bytes);
				if(ferror(fp_)) {
					cerr << "Error while parsing FASTQ input" << endl;
					throw 1;
				} else if(feof(fp_)) {
					// Count how many records got parsed
					for(; i < ret; i++) {
						if(buf[i] == '\n') {
							nl++;
						}
					}
					nread = (nl + 1) >> 2; // robust to missing newline at end
					done = true;
				} else {
					cerr << "Unexpected end of file parsing FASTQ input"
					     << endl;
					throw 1;
				}
			}
		} else {
			for(int i = 0; i < pp_.block_bytes; i++) {
				// Round EOF up to 0 for now. Keeps the loop simple and won't
				// make a difference later when we count newlines or otherwise
				// parse the buffer.
				*buf++ = max(getc_unlocked(fp_), 0);
			}
			if(feof(fp_)) {
				// Count how many records got parsed
				for(; i < pp_.block_bytes; i++) {
					if(buf[i] == '\n') {
						nl++;
					}
				}
				nread = (nl + 1) >> 2; // robust to missing newline at end
				done = true;
			} else if(ferror(fp_)) {
				cerr << "Error while parsing FASTQ input" << endl;
				throw 1;
			}
		}
		return make_pair(done, nread);
	} else {
		int c = -1;
		if(first_) {
			c = getc_unlocked(fp_);
			if (c == EOF) {
				return make_pair(true, 0);
			}
			while(c == '\r' || c == '\n') {
				c = getc_unlocked(fp_);
			}
			if(c != '@') {
				cerr << "Error: reads file does not look like a FASTQ file"
				     << endl;
				throw 1;
			}
			first_ = false;
			readBuf[0].readOrigBuf.append('@');
=======
	int c = 0;
	vector<Read>* readBuf = batch_a ? &pt.bufa_ : &pt.bufb_;
	if(first_) {
		c = getc_wrapper();
		while(c == '\r' || c == '\n') {
			c = getc_wrapper();
		}
		if(c != '@') {
			cerr << "Error: reads file does not look like a FASTQ file" << endl;
			throw 1;
		}
		first_ = false;
		(*readBuf)[0].readOrigBuf[0] = c;
		(*readBuf)[0].readOrigBufLen = 1;
	}
	bool done = false, aborted = false;
	size_t readi = 0;
	// Read until we run out of input or until we've filled the buffer
	while (readi < pt.max_buf_ && !done) {
		char* buf = (*readBuf)[readi].readOrigBuf;
		assert(readi == 0 || (*readBuf)[readi].readOrigBufLen == 0);
		int newlines = 4;
		while(newlines) {
			c = getc_wrapper();
			done = c < 0;
			if(c == '\n' || (done && newlines == 1)) {
				// Saw newline, or EOF that we're
				// interpreting as final newline
				newlines--;
				c = '\n';
			} else if(done) {
				if (newlines == 4) {
					newlines = 0;
				} else {
					aborted = true; // Unexpected EOF
				}
				break;
			}
			buf[(*readBuf)[readi].readOrigBufLen++] = c;
		}
		if (c > 0) {
			if (interleaved_) {
				// alternate between read buffers
				batch_a = !batch_a;
				readBuf = batch_a ? &pt.bufa_ : &pt.bufb_;
				// increment read counter after each pair gets read
				readi = batch_a ? readi + 1 : readi;
			}
			else {
				readi++;
			}
>>>>>>> 1f37e940
		}
		bool done = false, aborted = false;
		size_t readi = 0;
		// Read until we run out of input or until we've filled the buffer
		for(; readi < pt.max_buf_ && !done; readi++) {
			Read::TBuf& buf = readBuf[readi].readOrigBuf;
			assert(readi == 0 || buf.empty());
			int newlines = 4;
			while(newlines) {
				c = getc_unlocked(fp_);
				done = c < 0;
				if(c == '\n' || (done && newlines == 1)) {
					// Saw newline, or EOF that we're
					// interpreting as final newline
					newlines--;
					c = '\n';
				} else if(done) {
					// account for newline at the end of the file
					if (newlines == 4) {
						newlines = 0;
					}
					aborted = true; // EOF before any evidence of record
					break;
				}
				buf.append(c);
			}
		}
		if(aborted) {
			readi--;
		}
		assert(readi == 0 || !readBuf[readi-1].readOrigBuf.empty());
		return make_pair(done, readi);
	}
}

/**
 * Finalize FASTQ parsing outside critical section.
 */
bool FastqPatternSource::parse(
	Read& r, Read& rb,
	ParsingCursor& cura, ParsingCursor& curb,
	TReadId rdid) const
{
	// We assume the light parser has put the raw data for the separate ends
	// into separate Read objects.  That doesn't have to be the case, but
	// that's how we've chosen to do it for FastqPatternSource
	assert(!cura.buf->empty());
	assert(r.empty());
	int c;
	size_t& off = ++cura.off;
	const size_t buflen = cura.buf->length();

	// Parse read name
	assert_eq(0, seqan::length(r.name));
	int nameoff = 0, spacerun = 0;
	while(true) {
		assert_lt(off, buflen);
		c = (*cura.buf)[off++];
		if(c == '\n' || c == '\r') {
			do {
				c = (*cura.buf)[off++];
			} while(c == '\n' || c == '\r');
			break;
		} else if(c == ' ') {
			spacerun++;
			continue;
		}
		if(spacerun > 0) {
			assert_leq(nameoff+spacerun, Read::BUF_SIZE-2);
			for(int i = 0; i < spacerun; i++) {
				r.nameBuf[nameoff++] = ' ';
			}
			spacerun = 0;
		}
		assert_lt(nameoff, Read::BUF_SIZE-2);  // leaving room for /1 /2
		r.nameBuf[nameoff++] = c;
	}
	r.nameBuf[nameoff] = '\0';
	_setBegin(r.name, r.nameBuf);
	_setLength(r.name, nameoff);
	
	// Parse sequence
	int nchar = 0, seqoff = 0;
	assert_eq(0, seqan::length(r.patFw));
	if(pp_.color && asc2dnacat[c] > 0) {
		// First char is a DNA char (primer)
		if(asc2colcat[toupper((*cura.buf)[off++])] <= 0) {
			// 2nd char isn't a color, so don't assume 'c' is primer
			off -= 2;
		} else {
			// 'c' is primer
			r.primer = c;
		}
		c = (*cura.buf)[off++];
	}
	if(pp_.color) {
		while(c != '+' && off < buflen) {
			if(c >= '0' && c < '4') {
				c = "ACGTN"[(int)c - '0'];
			}
			if(c == '.') {
				c = 'N';
			}
			if(isalpha(c)) {
				assert_in(toupper(c), "ACGTN");
				if(nchar++ >= pp_.trim5) {
					assert_neq(0, asc2dnacat[c]);
					r.patBufFw[seqoff++] = charToDna5[c]; // ascii to int
				}
			}
			c = (*cura.buf)[off++];
		}
		r.color = true;
	} else {
		while(c != '+' && off < buflen) {
			if(c == '.') {
				c = 'N';
			}
			if(isalpha(c)) {
				// If it's past the 5'-end trim point
				if(nchar++ >= pp_.trim5) {
					r.patBufFw[seqoff++] = charToDna5[c];
				}
			}
			assert_lt(off, buflen);
			c = (*cura.buf)[off++];
		}
	}
	_setBegin(r.patFw, (Dna5*)r.patBufFw);
	// record amt trimmed from 5' end due to --trim5
	r.trimmed5 = (int)(nchar - seqoff);
	// record amt trimmed from 3' end due to --trim3
	int trim3 = (seqoff < pp_.trim3) ? seqoff : pp_.trim3;
	_setLength(r.patFw, seqoff - trim3);
	r.patBufFw[seqan::length(r.patFw)] = '\0';
	r.trimmed3 = trim3;

	assert_eq('+', c);
	do {
		assert_lt(off, buflen);
		c = (*cura.buf)[off++];
	} while(c != '\n' && c != '\r');
	while(off < buflen && (c == '\n' || c == '\r')) {
		c = (*cura.buf)[off++];
	}
	
	assert_eq(0, seqan::length(r.qual));
	int nqual = 0, qualoff = 0;
	if (pp_.intQuals) {
		int cur_int = 0;
		while(c != '\t' && c != '\n' && c != '\r') {
			cur_int *= 10;
			cur_int += (int)(c - '0');
			c = (*cura.buf)[off++];
			if(c == ' ' || c == '\t' || c == '\n' || c == '\r') {
				char cadd = intToPhred33(cur_int, pp_.solexa64);
				cur_int = 0;
				if (c == ' ')
					c = (*cura.buf)[off++];
				assert_geq(cadd, 33);
				if(++nqual > pp_.trim5) {
					r.qualBuf[qualoff++] = cadd;
				}
			}
		}
	} else {
		c = charToPhred33(c, pp_.solexa64, pp_.phred64);
		if(nqual++ >= r.trimmed5) {
			r.qualBuf[qualoff++] = c;
		}
		while(off < buflen) {
			c = (*cura.buf)[off++];
			if (c == ' ') {
				wrongQualityFormat(r.name);
				return false;
			}
			if(c == '\r' || c == '\n' || c == '\0') {
				break;
			}
			c = charToPhred33(c, pp_.solexa64, pp_.phred64);
			if(nqual++ >= r.trimmed5) {
				r.qualBuf[qualoff++] = c;
			}
		}
		if(qualoff < seqoff) {
			tooFewQualities(r.name);
			return false;
		} else if(qualoff > seqoff) {
			tooManyQualities(r.name);
			return false;
		}
	}
	r.qualBuf[seqan::length(r.patFw)] = '\0';
	_setBegin(r.qual, r.qualBuf);
	_setLength(r.qual, seqan::length(r.patFw));

	// Set up a default name if one hasn't been set
	if(seqan::length(r.name) == 0) {
		itoa10<TReadId>(static_cast<TReadId>(readCnt_), r.nameBuf);
		_setBegin(r.name, r.nameBuf);
		_setLength(r.name, nameoff);
	}
	r.parsed = true;
	if(!rb.parsed && curb.off < curb.buf->length()) {
		return parse(rb, r, curb, cura, rdid);
	}
	return true;
}

/**
 * Light-parse a batch of tabbed-format reads into given buffer.
 */
pair<bool, int> TabbedPatternSource::nextBatchFromFile(
	PerThreadReadBuf& pt,
	bool batch_a)
{
	int c = getc_wrapper();
	while(c >= 0 && (c == '\n' || c == '\r')) {
		c = getc_wrapper();
	}
	Read *readbuf = batch_a ? pt.bufa_ : pt.bufb_;
	size_t readi = 0;
	// Read until we run out of input or until we've filled the buffer
	for(; readi < pt.max_buf_ && c >= 0; readi++) {
		readbuf[readi].readOrigBuf.clear();
		while(c >= 0 && c != '\n' && c != '\r') {
<<<<<<< HEAD
			readbuf[readi].readOrigBuf.append(c);
			c = getc_unlocked(fp_);
=======
			readbuf[readi].readOrigBuf[readbuf[readi].readOrigBufLen++] = c;
			c = getc_wrapper();
>>>>>>> 1f37e940
		}
		while(c >= 0 && (c == '\n' || c == '\r') && readi < pt.max_buf_ - 1) {
			c = getc_wrapper();
		}
	}
	return make_pair(c < 0, readi);
}

/**
 * Finalize tabbed parsing outside critical section.
 */
bool TabbedPatternSource::parse(
	Read& ra, Read& rb,
	ParsingCursor& cura, ParsingCursor& curb,
	TReadId rdid) const
{
	// Light parser (nextBatchFromFile) puts unparsed data
	// into Read& r, even when the read is paired.
	assert(ra.empty());
	assert(rb.empty());
	assert(!ra.readOrigBuf.empty()); // raw data for read/pair is here
	int c = '\t';
	size_t cur = 0;
	const size_t buflen = ra.readOrigBuf.length();
	bool paired = false;
	
	// Loop over the two ends
	for(int endi = 0; endi < 2 && c == '\t'; endi++) {
		Read& r = ((endi == 0) ? ra : rb);
		assert_eq(0, seqan::length(r.name));
		// Parse name if (a) this is the first end, or
		// (b) this is tab6
		int nameoff = 0;
		if(endi < 1 || secondName_) {
			// Parse read name
			c = ra.readOrigBuf[cur++];
			while(c != '\t' && cur < buflen) {
				r.name[nameoff++] = c;
				c = ra.readOrigBuf[cur++];
			}
			assert_eq('\t', c);
			if(cur >= buflen) {
				return false; // record ended prematurely
			}
			r.nameBuf[nameoff] = '\0';
			_setBegin(r.name, r.nameBuf);
			_setLength(r.name, nameoff);
		} else if(endi > 0) {
			// if this is the second end and we're parsing
			// tab5, copy name from first end
			rb.name = ra.name; // not a deep copy
		}
		
		paired = endi > 0;

		// Parse sequence
		assert_eq(0, seqan::length(r.patFw));
		c = ra.readOrigBuf[cur++];
		int nchar = 0, seqoff = 0;
		if(pp_.color && asc2dnacat[c] > 0) {
			// First char is a DNA char (primer)
			if(asc2colcat[toupper(r.readOrigBuf[cur++])] <= 0) {
				// 2nd char isn't a color, so don't assume 'c' is primer
				cur -= 2;
			} else {
				// 'c' is primer
				r.primer = c;
			}
			c = r.readOrigBuf[cur++];
		}
		if(pp_.color) {
			while(c != '\t' && cur < buflen) {
				if(c >= '0' && c < '4') {
					c = "ACGTN"[(int)c - '0'];
				}
				if(c == '.') {
					c = 'N';
				}
				if(isalpha(c)) {
					assert_in(toupper(c), "ACGTN");
					if(nchar++ >= pp_.trim5) {
						assert_neq(0, asc2dnacat[c]);
						r.patBufFw[seqoff++] = charToDna5[c]; // ascii to int
					}
				}
				c = r.readOrigBuf[cur++];
			}
			r.color = true;
		} else {
			while(c != '\t' && cur < buflen) {
				if(isalpha(c)) {
					assert_in(toupper(c), "ACGTN");
					if(nchar++ >= pp_.trim5) {
						assert_neq(0, asc2dnacat[c]);
						r.patBufFw[seqoff++] = charToDna5[c];
					}
				}
				c = ra.readOrigBuf[cur++];
			}
		}
		assert_eq('\t', c);
		if(cur >= buflen) {
			return false; // record ended prematurely
		}
		_setBegin(r.patFw, (Dna5*)r.patBufFw);
		// record amt trimmed from 5' end due to --trim5
		r.trimmed5 = (int)(nchar - seqoff);
		// record amt trimmed from 3' end due to --trim3
		int trim3 = (seqoff < pp_.trim3) ? seqoff : pp_.trim3;
		_setLength(r.patFw, seqoff - trim3);
		r.patBufFw[seqan::length(r.patFw)] = '\0';
		r.trimmed3 = trim3;
		
		// Parse qualities
		assert_eq(0, seqan::length(r.qual));
		c = ra.readOrigBuf[cur++];
		int nqual = 0, qualoff = 0;
		if (pp_.intQuals) {
			int cur_int = 0;
			while(c != '\t' && c != '\n' && c != '\r' && cur < buflen) {
				cur_int *= 10;
				cur_int += (int)(c - '0');
				c = ra.readOrigBuf[cur++];
				if(c == ' ' || c == '\t' || c == '\n' || c == '\r') {
					char cadd = intToPhred33(cur_int, pp_.solexa64);
					cur_int = 0;
					assert_geq(cadd, 33);
					if(++nqual > pp_.trim5) {
						r.qualBuf[qualoff++] = cadd;
					}
				}
			}
		} else {
			while(c != '\t' && c != '\n' && c != '\r') {
				if(c == ' ') {
					wrongQualityFormat(r.name);
					return false;
				}
				char cadd = charToPhred33(c, pp_.solexa64, pp_.phred64);
				if(++nqual > pp_.trim5) {
					r.qualBuf[qualoff++] = cadd;
				}
				if(cur >= buflen) break;
				c = ra.readOrigBuf[cur++];
			}
		}
		if(nchar > nqual) {
			tooFewQualities(r.name);
			return false;
		} else if(nqual > nchar) {
			tooManyQualities(r.name);
			return false;
		}
		r.qualBuf[seqan::length(r.patFw)] = '\0';
		_setBegin(r.qual, r.qualBuf);
		_setLength(r.qual, seqan::length(r.patFw));
		assert(c == '\t' || c == '\n' || c == '\r' || cur >= buflen);
	}
	ra.parsed = true;
	rb.parsed = paired;
	return true;
}

/**
 * Light-parse a batch of raw-format reads into given buffer.
 */
pair<bool, int> RawPatternSource::nextBatchFromFile(
	PerThreadReadBuf& pt,
	bool batch_a)
{
	int c = getc_wrapper();
	while(c >= 0 && (c == '\n' || c == '\r')) {
		c = getc_wrapper();
	}
	Read *readbuf = batch_a ? pt.bufa_ : pt.bufb_;
	size_t readi = 0;
	// Read until we run out of input or until we've filled the buffer
	for(; readi < pt.max_buf_ && c >= 0; readi++) {
		readbuf[readi].readOrigBuf.clear();
		while(c >= 0 && c != '\n' && c != '\r') {
<<<<<<< HEAD
			readbuf[readi].readOrigBuf.append(c);
			c = getc_unlocked(fp_);
=======
			readbuf[readi].readOrigBuf[readbuf[readi].readOrigBufLen++] = c;
			c = getc_wrapper();
>>>>>>> 1f37e940
		}
		while(c >= 0 && (c == '\n' || c == '\r')) {
			c = getc_wrapper();
		}
	}
	return make_pair(c < 0, readi);
}

/**
 * Finalize raw parsing outside critical section.
 */
bool RawPatternSource::parse(
	Read& r, Read& rb,
	ParsingCursor& cura, ParsingCursor& curb,
	TReadId rdid) const
{
	assert(r.empty());
	assert(!r.readOrigBuf.empty());
	size_t cur = 0;
	const size_t buflen = r.readOrigBuf.length();

	// Parse sequence
	assert_eq(0, seqan::length(r.patFw));
	int nchar = 0, seqoff = 0;
	int c = r.readOrigBuf[cur++];

	if(pp_.color && asc2dnacat[c] > 0) {
		// First char is a DNA char (primer)
		if(asc2colcat[toupper(r.readOrigBuf[cur++])] <= 0) {
			// 2nd char isn't a color, so don't assume 'c' is primer
			cur -= 2;
		} else {
			// 'c' is primer
			r.primer = c;
		}
		c = r.readOrigBuf[cur++];
	}
	if(pp_.color) {
		while(c != '\0') {
			assert(c != '\r' && c != '\n');
			if(c >= '0' && c < '4') {
				c = "ACGTN"[(int)c - '0'];
			}
			if(c == '.') {
				c = 'N';
			}
			if(isalpha(c)) {
				assert_in(toupper(c), "ACGTN");
				if(nchar++ >= pp_.trim5) {
					assert_neq(0, asc2dnacat[c]);
					r.patBufFw[seqoff++] = charToDna5[c]; // ascii to int
				}
			}
			if(cur < r.readOrigBuf.length()) {
				c = r.readOrigBuf[cur++];
			} else {
				break;
			}
		}
		r.color = true;
	} else {
		cur--;
		while(cur < buflen) {
			c = r.readOrigBuf[cur++];
			assert(c != '\r' && c != '\n');
			if(isalpha(c)) {
				assert_in(toupper(c), "ACGTN");
				if(nchar++ >= pp_.trim5) {
					assert_neq(0, asc2dnacat[c]);
					r.patBufFw[seqoff++] = charToDna5[c];
				}
			}
		}
	}
	_setBegin(r.patFw, (Dna5*)r.patBufFw);
	// record amt trimmed from 5' end due to --trim5
	r.trimmed5 = (int)(nchar - seqoff);
	// record amt trimmed from 3' end due to --trim3
	int trim3 = (seqoff < pp_.trim3) ? seqoff : pp_.trim3;
	_setLength(r.patFw, seqoff - trim3);
	r.patBufFw[seqan::length(r.patFw)] = '\0';
	r.trimmed3 = trim3;
	
	// Give the name field a dummy value
	itoa10<TReadId>(rdid, r.nameBuf);
	_setBegin(r.name, r.nameBuf);
	_setLength(r.name, strlen(r.nameBuf));
	
	// Give the base qualities dummy values
	assert_eq(0, seqan::length(r.qual));
	const size_t len = seqan::length(r.patFw);
	for(size_t i = 0; i < len; i++) {
		r.qualBuf[i] = 'I';
	}
	_setBegin(r.qual, r.qualBuf);
	_setLength(r.qual, seqan::length(r.patFw));
	
	r.parsed = true;
	if(!rb.parsed && !rb.readOrigBuf.empty()) {
		return parse(rb, r, curb, cura, rdid);
	}
	return true;
}<|MERGE_RESOLUTION|>--- conflicted
+++ resolved
@@ -954,7 +954,6 @@
 	PerThreadReadBuf& pt,
 	bool batch_a)
 {
-<<<<<<< HEAD
 	Read *readBuf = batch_a ? pt.bufa_ : pt.bufb_;
 	bool use_fread = true;  // TODO
 	if(pp_.reads_per_block > 0) {
@@ -992,7 +991,7 @@
 				// Round EOF up to 0 for now. Keeps the loop simple and won't
 				// make a difference later when we count newlines or otherwise
 				// parse the buffer.
-				*buf++ = max(getc_unlocked(fp_), 0);
+				*buf++ = max(getc_wrapper(), 0);
 			}
 			if(feof(fp_)) {
 				// Count how many records got parsed
@@ -1012,12 +1011,12 @@
 	} else {
 		int c = -1;
 		if(first_) {
-			c = getc_unlocked(fp_);
+			c = getc_wrapper();
 			if (c == EOF) {
 				return make_pair(true, 0);
 			}
 			while(c == '\r' || c == '\n') {
-				c = getc_unlocked(fp_);
+				c = getc_wrapper();
 			}
 			if(c != '@') {
 				cerr << "Error: reads file does not look like a FASTQ file"
@@ -1026,59 +1025,6 @@
 			}
 			first_ = false;
 			readBuf[0].readOrigBuf.append('@');
-=======
-	int c = 0;
-	vector<Read>* readBuf = batch_a ? &pt.bufa_ : &pt.bufb_;
-	if(first_) {
-		c = getc_wrapper();
-		while(c == '\r' || c == '\n') {
-			c = getc_wrapper();
-		}
-		if(c != '@') {
-			cerr << "Error: reads file does not look like a FASTQ file" << endl;
-			throw 1;
-		}
-		first_ = false;
-		(*readBuf)[0].readOrigBuf[0] = c;
-		(*readBuf)[0].readOrigBufLen = 1;
-	}
-	bool done = false, aborted = false;
-	size_t readi = 0;
-	// Read until we run out of input or until we've filled the buffer
-	while (readi < pt.max_buf_ && !done) {
-		char* buf = (*readBuf)[readi].readOrigBuf;
-		assert(readi == 0 || (*readBuf)[readi].readOrigBufLen == 0);
-		int newlines = 4;
-		while(newlines) {
-			c = getc_wrapper();
-			done = c < 0;
-			if(c == '\n' || (done && newlines == 1)) {
-				// Saw newline, or EOF that we're
-				// interpreting as final newline
-				newlines--;
-				c = '\n';
-			} else if(done) {
-				if (newlines == 4) {
-					newlines = 0;
-				} else {
-					aborted = true; // Unexpected EOF
-				}
-				break;
-			}
-			buf[(*readBuf)[readi].readOrigBufLen++] = c;
-		}
-		if (c > 0) {
-			if (interleaved_) {
-				// alternate between read buffers
-				batch_a = !batch_a;
-				readBuf = batch_a ? &pt.bufa_ : &pt.bufb_;
-				// increment read counter after each pair gets read
-				readi = batch_a ? readi + 1 : readi;
-			}
-			else {
-				readi++;
-			}
->>>>>>> 1f37e940
 		}
 		bool done = false, aborted = false;
 		size_t readi = 0;
@@ -1088,7 +1034,7 @@
 			assert(readi == 0 || buf.empty());
 			int newlines = 4;
 			while(newlines) {
-				c = getc_unlocked(fp_);
+				c = getc_wrapper();
 				done = c < 0;
 				if(c == '\n' || (done && newlines == 1)) {
 					// Saw newline, or EOF that we're
@@ -1305,13 +1251,8 @@
 	for(; readi < pt.max_buf_ && c >= 0; readi++) {
 		readbuf[readi].readOrigBuf.clear();
 		while(c >= 0 && c != '\n' && c != '\r') {
-<<<<<<< HEAD
 			readbuf[readi].readOrigBuf.append(c);
-			c = getc_unlocked(fp_);
-=======
-			readbuf[readi].readOrigBuf[readbuf[readi].readOrigBufLen++] = c;
 			c = getc_wrapper();
->>>>>>> 1f37e940
 		}
 		while(c >= 0 && (c == '\n' || c == '\r') && readi < pt.max_buf_ - 1) {
 			c = getc_wrapper();
@@ -1492,13 +1433,8 @@
 	for(; readi < pt.max_buf_ && c >= 0; readi++) {
 		readbuf[readi].readOrigBuf.clear();
 		while(c >= 0 && c != '\n' && c != '\r') {
-<<<<<<< HEAD
 			readbuf[readi].readOrigBuf.append(c);
-			c = getc_unlocked(fp_);
-=======
-			readbuf[readi].readOrigBuf[readbuf[readi].readOrigBufLen++] = c;
 			c = getc_wrapper();
->>>>>>> 1f37e940
 		}
 		while(c >= 0 && (c == '\n' || c == '\r')) {
 			c = getc_wrapper();
