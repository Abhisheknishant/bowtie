#include <cmath>
#include <iostream>
#include <string>
#include <stdexcept>
#include <string.h>

#include "assert_helpers.h"
#include "filebuf.h"
#include "pat.h"
#include "sstring.h"


using namespace std;

/**
 * Calculate a per-read random seed based on a combination of
 * the read data (incl. sequence, name, quals) and the global
 * seed in '_randSeed'.
 */
static uint32_t genRandSeed(
	const BTDnaString& qry,
	const BTString& qual,
	const BTString& name,
	uint32_t seed)
{
	// Calculate a per-read random seed based on a combination of
	// the read data (incl. sequence, name, quals) and the global
	// seed
	uint32_t rseed = (seed + 101) * 59 * 61 * 67 * 71 * 73 * 79 * 83;
	size_t qlen = qry.length();
	// Throw all the characters of the read into the random seed
	for(size_t i = 0; i < qlen; i++) {
		int p = (int)qry[i];
		assert_leq(p, 4);
		size_t off = ((i & 15) << 1);
		rseed ^= (p << off);
	}
	// Throw all the quality values for the read into the random
	// seed
	for(size_t i = 0; i < qlen; i++) {
		int p = (int)qual[i];
		assert_leq(p, 255);
		size_t off = ((i & 3) << 3);
		rseed ^= (p << off);
	}
	// Throw all the characters in the read name into the random
	// seed
	size_t namelen = name.length();
	for(size_t i = 0; i < namelen; i++) {
		int p = (int)name[i];
		assert_leq(p, 255);
		size_t off = ((i & 3) << 3);
		rseed ^= (p << off);
	}
	return rseed;
}

/**
 * Once name/sequence/qualities have been parsed for an
 * unpaired read, set all the other key fields of the Read
 * struct.
 */
void PatternSourcePerThread::finalize(Read& ra) {
	ra.mate = 0;
	ra.constructRevComps();
	ra.constructReverses();
	ra.seed = genRandSeed(ra.patFw, ra.qual, ra.name, seed_);
}

/**
 * Once name/sequence/qualities have been parsed for a
 * paired-end read, set all the other key fields of the Read
 * structs.
 */
void PatternSourcePerThread::finalizePair(Read& ra, Read& rb) {
	ra.mate = 1;
	ra.constructRevComps();
	ra.constructReverses();
	ra.fixMateName(1);
	ra.seed = genRandSeed(ra.patFw, ra.qual, ra.name, seed_);

	rb.mate = 2;
	rb.constructRevComps();
	rb.constructReverses();
	rb.fixMateName(2);
	rb.seed = genRandSeed(rb.patFw, rb.qual, rb.name, seed_);
}

/**
 * Get the next paired or unpaired read from the wrapped
 * PatternComposer.  Returns a pair of bools; first indicates
 * whether we were successful, second indicates whether we're
 * done.
 */
pair<bool, bool> PatternSourcePerThread::nextReadPair() {
	// Prepare batch
	if(buf_.exhausted()) {
		pair<bool, int> res = nextBatch();
		if(res.first && res.second == 0) {
			return make_pair(false, true);
		}
		last_batch_ = res.first;
		last_batch_size_ = res.second;
		assert_eq(0, buf_.cur_buf_);
	} else {
		buf_.next(); // advance cursor
		assert_gt(buf_.cur_buf_, 0);
	}
	bool this_is_last = buf_.cur_buf_ == last_batch_size_-1;
	if(buf_.rdid() < skip_) {
		return make_pair(false, this_is_last ? last_batch_ : false);
	}
	// Parse read/pair
	assert(!buf_.read_a().readOrigBuf.empty());
	assert(buf_.read_a().empty());
	if(!parse(buf_.read_a(), buf_.read_b())) {
		return make_pair(false, false);
	}
	// Finalize read/pair
	if(paired()) {
		finalizePair(buf_.read_a(), buf_.read_b());
	} else {
		finalize(buf_.read_a());
	}
	return make_pair(true, this_is_last ? last_batch_ : false);
}

/**
 * The main member function for dispensing pairs of reads or
 * singleton reads.  Returns true iff ra and rb contain a new
 * pair; returns false if ra contains a new unpaired read.
 */
pair<bool, int> SoloPatternComposer::nextBatch(PerThreadReadBuf& pt) {
	uint32_t cur = cur_;
	while(cur < src_.size()) {
		// Patterns from srca_[cur_] are unpaired
		pair<bool, int> res;
		do {
			res = src_[cur]->nextBatch(
				pt,
				true,  // batch A (or pairs)
				true); // grab lock below
		} while(!res.first && res.second == 0);
		if(res.second == 0) {
			ThreadSafe ts(&mutex_m);
			if(cur + 1 > cur_) {
				cur_++;
			}
			cur = cur_;
			continue; // on to next pair of PatternSources
		}
		return res;
	}
	assert_leq(cur, src_.size());
	return make_pair(true, 0);
}

/**
 * The main member function for dispensing pairs of reads or
 * singleton reads.  Returns true iff ra and rb contain a new
 * pair; returns false if ra contains a new unpaired read.
 */
pair<bool, int> DualPatternComposer::nextBatch(PerThreadReadBuf& pt) {
	// 'cur' indexes the current pair of PatternSources
	uint32_t cur = cur_;
	while(cur < srca_.size()) {
		if(srcb_[cur] == NULL) {
			pair<bool, int> res = srca_[cur]->nextBatch(
				pt,
				true,  // batch A (or pairs)
				true); // grab lock below
			bool done = res.first;
			if(!done && res.second == 0) {
				ThreadSafe ts(&mutex_m);
				if(cur + 1 > cur_) cur_++;
				cur = cur_; // Move on to next PatternSource
				continue; // on to next pair of PatternSources
			}
			return make_pair(done, res.second);
		} else {
			pair<bool, int> resa, resb;
			// Lock to ensure that this thread gets parallel reads
			// in the two mate files
			{
				ThreadSafe ts(&mutex_m);
				resa = srca_[cur]->nextBatch(
					pt,
					true,   // batch A
					false); // don't grab lock below
				resb = srcb_[cur]->nextBatch(
					pt,
					false,  // batch B
					false); // don't grab lock below
				assert_eq(srca_[cur]->readCount(),
					  srcb_[cur]->readCount());
			}
			if(resa.second < resb.second) {
				cerr << "Error, fewer reads in file specified with -1 "
					 << "than in file specified with -2" << endl;
				throw 1;
			} else if(resa.second == 0 && resb.second == 0) {
				ThreadSafe ts(&mutex_m);
				if(cur + 1 > cur_) {
					cur_++;
				}
				cur = cur_; // Move on to next PatternSource
				continue; // on to next pair of PatternSources
			} else if(resb.second < resa.second) {
				cerr << "Error, fewer reads in file specified with -2 "
					 << "than in file specified with -1" << endl;
				throw 1;
			}
			assert_eq(resa.first, resb.first);
			assert_eq(resa.second, resb.second);
			return make_pair(resa.first, resa.second);
		}
	}
	assert_leq(cur, srca_.size());
	return make_pair(true, 0);
}

/**
 * Fill Read with the sequence, quality and name for the next
 * read in the list of read files.  This function gets called by
 * all the search threads, so we must handle synchronization.
 *
 * Returns pair<bool, int> where bool indicates whether we're
 * completely done, and int indicates how many reads were read.
 */
pair<bool, int> CFilePatternSource::nextBatchImpl(
	PerThreadReadBuf& pt,
	bool batch_a)
{
	bool done = false;
	size_t nread = 0;
	pt.setReadId(readCnt_);
	while(true) { // loop that moves on to next file when needed
		do {
			pair<bool, int> ret = nextBatchFromFile(pt, batch_a, nread);
			done = ret.first;
			nread = ret.second;
		} while(!done && nread == 0); // not sure why this would happen
		if(done && filecur_ < infiles_.size()) { // finished with this file
			open();
			resetForNextFile(); // reset state to handle a fresh file
			filecur_++;
			if(nread == 0 || nread < pt.max_buf_) {
				continue;
			}
			done = false;
		}
		break;
	}
	assert_geq(nread, 0);
	readCnt_ += nread;
	return make_pair(done, nread);
}

pair<bool, int> CFilePatternSource::nextBatch(
	PerThreadReadBuf& pt,
	bool batch_a,
	bool lock)
{
	if(lock) {
		// synchronization at this level because both reading and manipulation of
		// current file pointer have to be protected
		ThreadSafe ts(&mutex);
		return nextBatchImpl(pt, batch_a);
	} else {
		return nextBatchImpl(pt, batch_a);
	}
}

/**
 * Open the next file in the list of input files.
 */
void CFilePatternSource::open() {
	if(is_open_) {
		is_open_ = false;
		if (compressed_) {
			gzclose(zfp_);
			zfp_ = NULL;
		}
		else if (fp_ != stdin) {
			fclose(fp_);
			fp_ = NULL;
		}
		if(qfp_ != NULL && qfp_ != stdin) {
			fclose(qfp_);
			qfp_ = NULL;
		}
	}
	while(filecur_ < infiles_.size()) {
		// Open read
		if(infiles_[filecur_] == "-") {
			compressed_ = true;
			int fn = dup(fileno(stdin));
			zfp_ = gzdopen(fn, "rb");
		}
		else {
			compressed_ = false;
			if (is_gzipped_file(infiles_[filecur_])) {
				compressed_ = true;
				zfp_ = gzopen(infiles_[filecur_].c_str(), "rb");
			}
			else {
				fp_ = fopen(infiles_[filecur_].c_str(), "rb");
			}
			if ((compressed_ && zfp_ == NULL) || (!compressed_ && fp_ == NULL)) {
				if(!errs_[filecur_]) {
					cerr << "Warning: Could not open read file \""
					     << infiles_[filecur_] << "\" for reading; skipping..."
					     << endl;
					errs_[filecur_] = true;
				}
				filecur_++;
				continue;
			}
		}
		is_open_ = true;
		if (compressed_) {
#if ZLIB_VERNUM < 0x1235
			cerr << "Warning: gzbuffer added in zlib v1.2.3.5. Unable to change "
			        "buffer size from default of 8192." << endl;
#else
			gzbuffer(zfp_, 64*1024);
#endif
		}
		else {
			setvbuf(fp_, buf_, _IOFBF, 64*1024);
		}
		if(!qinfiles_.empty()) {
			if(qinfiles_[filecur_] == "-") {
				qfp_ = stdin;
			} else if((qfp_ = fopen(qinfiles_[filecur_].c_str(), "rb")) == NULL) {
				if(!errs_[filecur_]) {
					cerr << "Warning: Could not open quality file \""
					     << qinfiles_[filecur_] << "\" for reading; skipping..."
						 << endl;
					errs_[filecur_] = true;
				}
				filecur_++;
				continue;
			}
			assert(qfp_ != NULL);
			setvbuf(qfp_, qbuf_, _IOFBF, 64*1024);
		}
		return;
	}
	throw 1;
}

/**
 * Constructor for vector pattern source, used when the user has
 * specified the input strings on the command line using the -c
 * option.
 */
VectorPatternSource::VectorPatternSource(
	const vector<string>& seqs,
	bool color,
	int trim3,
	int trim5) :
	TrimmingPatternSource(trim3, trim5),
	color_(color),
	cur_(0),
	paired_(false),
	tokbuf_(),
	bufs_()
{
	// Install sequences in buffers, ready for immediate copying in
	// nextBatch().  Formatting of the buffer is just like
	// TabbedPatternSource.
	const size_t seqslen = seqs.size();
	for(size_t i = 0; i < seqslen; i++) {
		tokbuf_.clear();
		tokenize(seqs[i], ":", tokbuf_, 2);
		assert_gt(tokbuf_.size(), 0);
		assert_leq(tokbuf_.size(), 2);
		// Get another buffer ready
		bufs_.resize(bufs_.size()+1);
		bufs_.back().clear();
		// Install name
		itoa10<TReadId>(static_cast<TReadId>(i), nametmp_);
		bufs_.back().install(nametmp_);
		bufs_.back().append('\t');
		// Install sequence
		bufs_.back().append(tokbuf_[0].c_str());
		bufs_.back().append('\t');
		// Install qualities
		if(tokbuf_.size() > 1) {
			bufs_.back().append(tokbuf_[1].c_str());
		} else {
			const size_t len = tokbuf_[0].length();
			for(size_t i = 0; i < len; i++) {
				bufs_.back().append('I');
			}
		}
	}
}

/**
 * Read next batch.  However, batch concept is not very applicable for this
 * PatternSource where all the info has already been parsed into the fields
 * in the contsructor.  This essentially modifies the pt as though we read
 * in some number of patterns.
 */
pair<bool, int> VectorPatternSource::nextBatchImpl(
	PerThreadReadBuf& pt,
	bool batch_a)
{
	pt.setReadId(cur_);
	vector<Read>& readbuf = batch_a ? pt.bufa_ : pt.bufb_;
	size_t readi = 0;

	for(; readi < pt.max_buf_ && cur_ < bufs_.size(); readi++, cur_++) {
		readbuf[readi].readOrigBuf = bufs_[cur_];
	}
	readCnt_ += readi;
	return make_pair(cur_ == bufs_.size(), readi);
}

pair<bool, int> VectorPatternSource::nextBatch(
	PerThreadReadBuf& pt,
	bool batch_a,
	bool lock)
{
	if(lock) {
		ThreadSafe ts(&mutex);
		return nextBatchImpl(pt, batch_a);
	} else {
		return nextBatchImpl(pt, batch_a);
	}
}

/**
 * Finishes parsing outside the critical section.
 */
bool VectorPatternSource::parse(Read& ra, Read& rb, TReadId rdid) const {
	// Very similar to TabbedPatternSource

	// Light parser (nextBatchFromFile) puts unparsed data
	// into Read& r, even when the read is paired.
	assert(ra.empty());
	assert(!ra.readOrigBuf.empty()); // raw data for read/pair is here
	int c = '\t';
	size_t cur = 0;
<<<<<<< HEAD
	const size_t buflen = ra.readOrigBuf.length();
=======
	const size_t buflen = ra.readOrigBufLen;
>>>>>>> 9260895c

	// Loop over the two ends
	for(int endi = 0; endi < 2 && c == '\t'; endi++) {
		Read& r = ((endi == 0) ? ra : rb);
		assert(r.name.empty());
		// Parse name if (a) this is the first end, or
		// (b) this is tab6
		if(endi < 1 || paired_) {
			// Parse read name
			c = ra.readOrigBuf[cur++];
			while(c != '\t' && cur < buflen) {
				r.name.append(c);
				c = ra.readOrigBuf[cur++];
			}
			assert_eq('\t', c);
			if(cur >= buflen) {
				return false; // record ended prematurely
			}
		} else if(endi > 0) {
			// if this is the second end and we're parsing
			// tab5, copy name from first end
			rb.name = ra.name;
		}

		// Parse sequence
		assert(r.patFw.empty());
		c = ra.readOrigBuf[cur++];
		int nchar = 0;
		if(color_ && asc2dnacat[c] > 0) {
			// First char is a DNA char (primer)
			if(asc2colcat[toupper(r.readOrigBuf[cur++])] <= 0) {
				// 2nd char isn't a color, so don't assume 'c' is primer
				cur -= 2;
			} else {
				// 'c' is primer
				r.primer = c;
			}
			c = r.readOrigBuf[cur++];
		}
		if(color_) {
			while(c != '\t' && cur < buflen) {
				if(c >= '0' && c < '4') {
					c = "ACGTN"[(int)c - '0'];
				}
				if(c == '.') {
					c = 'N';
				}
				if(isalpha(c)) {
					assert_in(toupper(c), "ACGTN");
					if(nchar++ >= this->trim5_) {
						assert_neq(0, asc2dnacat[c]);
						r.patFw.append(charToDna5[c]); // ascii to int
					}
				}
				c = ra.readOrigBuf[cur++];
			}
			ra.color = true;
		} else {
			while(c != '\t' && cur < buflen) {
				if(isalpha(c)) {
					assert_in(toupper(c), "ACGTN");
					if(nchar++ >= this->trim5_) {
						assert_neq(0, asc2dnacat[c]);
						r.patFw.append(charToDna5[c]); // ascii to int
					}
				}
				c = ra.readOrigBuf[cur++];
			}
		}
		assert_eq('\t', c);
		if(cur >= buflen) {
			return false; // record ended prematurely
		}
		// record amt trimmed from 5' end due to --trim5
		r.trimmed5 = (int)(nchar - r.patFw.length());
		// record amt trimmed from 3' end due to --trim3
<<<<<<< HEAD
		r.trimmed3 = (int)(r.patFw.trimEnd(this->trim3_));
=======
		int trim3 = (seqoff < this->trim3_) ? seqoff : this->trim3_;
		_setLength(r.patFw, seqoff - trim3);
		r.trimmed3 = trim3;
>>>>>>> 9260895c

		// Parse qualities
		assert(r.qual.empty());
		c = ra.readOrigBuf[cur++];
		int nqual = 0;
		while(c != '\t' && c != '\n' && c != '\r') {
			if(c == ' ') {
				wrongQualityFormat(r.name);
				return false;
			}
			char cadd = charToPhred33(c, false, false);
			if(++nqual > this->trim5_) {
				r.qual.append(cadd);
			}
			if(cur >= buflen) break;
			c = ra.readOrigBuf[cur++];
		}
		if(nchar > nqual) {
			tooFewQualities(r.name);
			return false;
		} else if(nqual > nchar) {
			tooManyQualities(r.name);
			return false;
		}
		r.qual.trimEnd(this->trim3_);
		assert(c == '\t' || c == '\n' || c == '\r' || cur >= buflen);
		assert_eq(r.patFw.length(), r.qual.length());
	}
	ra.parsed = true;
	if(!rb.parsed && rb.readOrigBuf.length() > 0) {
		return parse(rb, ra, rdid);
	}
	return true;
}

/**
 * Light-parse a FASTA batch into the given buffer.
 */
pair<bool, int> FastaPatternSource::nextBatchFromFile(
	PerThreadReadBuf& pt,
	bool batch_a,
	size_t readi)
{
	int c;
	vector<Read>& readbuf = batch_a ? pt.bufa_ : pt.bufb_;
	if(first_) {
		c = getc_wrapper();
		if(c == EOF) {
			return make_pair(true, 0);
		}
		while(c == '\r' || c == '\n') {
			c = getc_wrapper();
		}
		if(c != '>') {
			cerr << "Error: reads file does not look like a FASTA file" << endl;
			throw 1;
		}
		first_ = false;
	}
	bool done = false;
	// Read until we run out of input or until we've filled the buffer
	for(; readi < pt.max_buf_ && !done; readi++) {
		readbuf[readi].readOrigBuf.append('>');
		while(true) {
			c = getc_wrapper();
			if(c < 0 || c == '>') {
				done = c < 0;
				break;
			}
			readbuf[readi].readOrigBuf.append(c);
		}
	}
	// Immediate EOF case
	if(done && readbuf[readi-1].readOrigBuf.length() == 1) {
		readi--;
	}
	return make_pair(done, readi);
}

/**
 * Finalize FASTA parsing outside critical section.
 */
bool FastaPatternSource::parse(Read& r, Read& rb, TReadId rdid) const {
	// We assume the light parser has put the raw data for the separate ends
	// into separate Read objects.  That doesn't have to be the case, but
	// that's how we've chosen to do it for FastqPatternSource
	assert(!r.readOrigBuf.empty());
	assert(r.empty());
	int c = -1;
	size_t cur = 1;
<<<<<<< HEAD
	const size_t buflen = r.readOrigBuf.length();
=======
	const size_t buflen = r.readOrigBufLen;
>>>>>>> 9260895c

	// Parse read name
	assert(r.name.empty());
	while(cur < buflen) {
		c = r.readOrigBuf[cur++];
		if(c == '\n' || c == '\r') {
			do {
				c = r.readOrigBuf[cur++];
			} while((c == '\n' || c == '\r') && cur < buflen);
			break;
		}
		r.name.append(c);
	}
	if(cur >= buflen) {
		return false; // FASTA ended prematurely
	}
<<<<<<< HEAD
=======
	if(nameoff > 0) {
		r.nameBuf[nameoff] = '\0';
		_setBegin(r.name, r.nameBuf);
		_setLength(r.name, nameoff);
	}
>>>>>>> 9260895c

	// Parse sequence
	int nchar = 0;
	assert(r.patFw.empty());
	assert(c != '\n' && c != '\r');
	assert_lt(cur, buflen);

	if(color_ && asc2dnacat[c] > 0) {
		// First char is a DNA char (primer)
		if(asc2colcat[toupper(r.readOrigBuf[cur++])] <= 0) {
			// 2nd char isn't a color, so don't assume 'c' is primer
			cur -= 2;
		} else {
			// 'c' is primer
			r.primer = c;
		}
		c = r.readOrigBuf[cur++];
	}
	if(color_) {
		while(c != '\n' && cur < buflen) {
			if(c >= '0' && c < '4') {
				c = "ACGTN"[(int)c - '0'];
			}
			if(c == '.') {
				c = 'N';
			}
			if(isalpha(c)) {
				assert_in(toupper(c), "ACGTN");
				if(nchar++ >= this->trim5_) {
					assert_neq(0, asc2dnacat[c]);
					r.patFw.append(charToDna5[c]); // ascii to int
				}
			}
			c = r.readOrigBuf[cur++];
		}
		r.color = true;
	} else {
		while(c != '\n' && cur < buflen) {
			if(c == '.') {
				c = 'N';
			}
			if(isalpha(c)) {
				// If it's past the 5'-end trim point
				if(nchar++ >= this->trim5_) {
					r.patFw.append(charToDna5[c]);
				}
			}
			assert_lt(cur, buflen);
			c = r.readOrigBuf[cur++];
		}
	}
	// record amt trimmed from 5' end due to --trim5
	r.trimmed5 = (int)(nchar - r.patFw.length());
	// record amt trimmed from 3' end due to --trim3
<<<<<<< HEAD
	r.trimmed3 = (int)(r.patFw.trimEnd(this->trim3_));

	for(size_t i = 0; i < r.patFw.length(); i++) {
		r.qual.append('I');
=======
	int trim3 = (seqoff < this->trim3_) ? seqoff : this->trim3_;
	_setLength(r.patFw, seqoff - trim3);
	r.trimmed3 = trim3;

	for(int i = 0; i < seqoff - trim3; i++) {
		r.qualBuf[i] = 'I';
>>>>>>> 9260895c
	}

	// Set up a default name if one hasn't been set
	if(r.name.empty()) {
		char cbuf[20];
		itoa10<TReadId>(static_cast<TReadId>(rdid), cbuf);
		r.name.install(cbuf);
	}
	r.parsed = true;
	if(!rb.parsed && rb.readOrigBuf.length() > 0) {
		return parse(rb, r, rdid);
	}
	return true;
}

/**
 * Light-parse a FASTA-continuous batch into the given buffer.
 * This is trickier for FASTA-continuous than for other formats,
 * for several reasons:
 *
 * 1. Reads are substrings of a longer FASTA input string
 * 2. Reads may overlap w/r/t the longer FASTA string
 * 3. Read names depend on the most recently observed FASTA
 *    record name
 */
pair<bool, int> FastaContinuousPatternSource::nextBatchFromFile(
	PerThreadReadBuf& pt,
	bool batch_a,
	size_t readi)
{
	int c = -1;
	vector<Read>& readbuf = batch_a ? pt.bufa_ : pt.bufb_;
	while(readi < pt.max_buf_) {
		c = getc_wrapper();
		if(c < 0) {
			break;
		}
		if(c == '>') {
			resetForNextFile();
			c = getc_wrapper();
			bool sawSpace = false;
			while(c != '\n' && c != '\r') {
				if(!sawSpace) {
					sawSpace = isspace(c);
				}
				if(!sawSpace) {
					// Put it in the name prefix buffer so we
					// can re-use this prefix for all the reads
					// that are substrings of this FASTA sequence
					name_prefix_buf_.append(c);
					subReadCnt_ = 0;
				}
				c = getc_wrapper();
			}
			while(c == '\n' || c == '\r') {
				c = getc_wrapper();
			}
			if(c < 0) {
				break;
			}
			name_prefix_buf_.append('_');
		}
		int cat = asc2dnacat[c];
		if(cat >= 2) c = 'N';
		if(cat == 0) {
			// Non-DNA, non-IUPAC char; skip
			continue;
		} else {
			// DNA char
			buf_[bufCur_++] = c;
			if(bufCur_ == 1024) {
				bufCur_ = 0; // wrap around circular buf
			}
			if(eat_ > 0) {
				eat_--;
				// Try to keep readCnt_ aligned with the offset
				// into the reference; that lets us see where
				// the sampling gaps are by looking at the read
				// name
				if(!beginning_) {
					subReadCnt_++;
				}
				continue;
			}
			// install name
			readbuf[readi].readOrigBuf = name_prefix_buf_;
			itoa10<TReadId>(subReadCnt_, name_int_buf_);
			readbuf[readi].readOrigBuf.append(name_int_buf_);
			readbuf[readi].readOrigBuf.append('\t');
			// install sequence
			for(size_t i = 0; i < length_; i++) {
				if(length_ - i <= bufCur_) {
					c = buf_[bufCur_ - (length_ - i)];
				} else {
					// Rotate
					c = buf_[bufCur_ - (length_ - i) + 1024];
				}
				readbuf[readi].readOrigBuf.append(c);
			}
			eat_ = freq_-1;
			beginning_ = false;
			subReadCnt_++;
			readi++;
		}
	}
	return make_pair(c < 0, readi);
}

/**
 * Finalize FASTA-continuous parsing outside critical section.
 */
bool FastaContinuousPatternSource::parse(
	Read& ra,
	Read& rb,
	TReadId rdid) const
{
	// Light parser (nextBatchFromFile) puts unparsed data
	// into Read& r, even when the read is paired.
	assert(ra.empty());
	assert(rb.empty());
	assert(!ra.readOrigBuf.empty()); // raw data for read/pair is here
	assert(rb.readOrigBuf.length());
	int c = '\t';
	size_t cur = 0;
<<<<<<< HEAD
	const size_t buflen = ra.readOrigBuf.length();
=======
	const size_t buflen = ra.readOrigBufLen;
>>>>>>> 9260895c

	// Parse read name
	assert(ra.name.empty());
	c = ra.readOrigBuf[cur++];
	while(c != '\t' && cur < buflen) {
		ra.name.append(c);
		c = ra.readOrigBuf[cur++];
	}
	assert_eq('\t', c);
	if(cur >= buflen) {
		return false; // record ended prematurely
	}

	// Parse sequence
	assert(ra.patFw.length());
	int nchar = 0;
	while(cur < buflen) {
		c = ra.readOrigBuf[cur++];
		if(isalpha(c)) {
			assert_in(toupper(c), "ACGTN");
			if(nchar++ >= this->trim5_) {
				assert_neq(0, asc2dnacat[c]);
				ra.patFw.append(charToDna5[c]); // ascii to int
			}
		}
	}
	// record amt trimmed from 5' end due to --trim5
	ra.trimmed5 = (int)(nchar - ra.patFw.length());
	// record amt trimmed from 3' end due to --trim3
<<<<<<< HEAD
	ra.trimmed3 = (int)(ra.patFw.trimEnd(this->trim3_));

	// Make fake qualities
	assert(ra.qual.empty());
	for(size_t i = 0; i < ra.patFw.length(); i++) {
		ra.qual.append('I');
=======
	int trim3 = (seqoff < this->trim3_) ? seqoff : this->trim3_;
	_setLength(ra.patFw, seqoff - trim3);
	ra.trimmed3 = trim3;

	// Make fake qualities
	assert_eq(0, seqan::length(ra.qual));
	int qualoff = 0;
	for(int i = 0; i < seqoff; i++) {
		ra.qualBuf[qualoff++] = 'I';
>>>>>>> 9260895c
	}

	ra.parsed = true;
	return true;
}

/**
 * "Light" parser.  This is inside the critical section, so the key is to do
 * just enough parsing so that another function downstream (finalize()) can do
 * the rest of the parsing.  Really this function's only job is to stick every
 * for lines worth of the input file into a buffer (r.readOrigBuf).  finalize()
 * then parses the contents of r.readOrigBuf later.
 */
pair<bool, int> FastqPatternSource::nextBatchFromFile(
	PerThreadReadBuf& pt,
	bool batch_a,
	size_t readi)
{
	int c = 0;
	vector<Read>* readBuf = batch_a ? &pt.bufa_ : &pt.bufb_;
	if(first_) {
		c = getc_wrapper();
		while(c == '\r' || c == '\n') {
			c = getc_wrapper();
		}
		if(c != '@') {
			cerr << "Error: reads file does not look like a FASTQ file" << endl;
			throw 1;
		}
		first_ = false;
		(*readBuf)[readi].readOrigBuf.append('@');
	}
	bool done = false, aborted = false;
	// Read until we run out of input or until we've filled the buffer
	while (readi < pt.max_buf_ && !done) {
		Read::TBuf& buf = (*readBuf)[readi].readOrigBuf;
		assert(readi == 0 || (*readBuf)[readi].readOrigBuf.length() == 0);
		int newlines = 4;
		while(newlines) {
			c = getc_wrapper();
			done = c < 0;
			if(c == '\n' || (done && newlines == 1)) {
				// Saw newline, or EOF that we're
				// interpreting as final newline
				newlines--;
				c = '\n';
			} else if(done) {
				if (newlines == 4) {
					newlines = 0;
				} else {
					aborted = true; // Unexpected EOF
				}
				break;
			}
			buf.append(c);
		}
		if (c > 0) {
			if (interleaved_) {
				// alternate between read buffers
				batch_a = !batch_a;
				readBuf = batch_a ? &pt.bufa_ : &pt.bufb_;
				// increment read counter after each pair gets read
				readi = batch_a ? readi + 1 : readi;
			}
			else {
				readi++;
			}
		}
	}
	if(aborted) {
		readi--;
	}
	return make_pair(done, readi);
}

/**
 * Finalize FASTQ parsing outside critical section.
 */
bool FastqPatternSource::parse(Read &r, Read& rb, TReadId rdid) const {
	// We assume the light parser has put the raw data for the separate ends
	// into separate Read objects.  That doesn't have to be the case, but
	// that's how we've chosen to do it for FastqPatternSource
	assert(!r.readOrigBuf.empty());
	assert(r.empty());
	int c;
	size_t cur = 1;
	const size_t buflen = r.readOrigBuf.length();

	// Parse read name
	assert(r.name.empty());
	while(true) {
		assert_lt(cur, buflen);
		c = r.readOrigBuf[cur++];
		if(c == '\n' || c == '\r') {
			do {
				c = r.readOrigBuf[cur++];
			} while(c == '\n' || c == '\r');
			break;
		}
		r.name.append(c);
	}
<<<<<<< HEAD
=======
	r.nameBuf[nameoff] = '\0';
	_setBegin(r.name, r.nameBuf);
	_setLength(r.name, nameoff);
>>>>>>> 9260895c

	// Parse sequence
	int nchar = 0;
	assert(r.patFw.empty());
	if(color_ && asc2dnacat[c] > 0) {
		// First char is a DNA char (primer)
		if(asc2colcat[toupper(r.readOrigBuf[cur++])] <= 0) {
			// 2nd char isn't a color, so don't assume 'c' is primer
			cur -= 2;
		} else {
			// 'c' is primer
			r.primer = c;
		}
		c = r.readOrigBuf[cur++];
	}
	if(color_) {
		while(c != '+' && cur < buflen) {
			if(c >= '0' && c < '4') {
				c = "ACGTN"[(int)c - '0'];
			}
			if(c == '.') {
				c = 'N';
			}
			if(isalpha(c)) {
				assert_in(toupper(c), "ACGTN");
				if(nchar++ >= this->trim5_) {
					assert_neq(0, asc2dnacat[c]);
					r.patFw.append(charToDna5[c]); // ascii to int
				}
			}
			c = r.readOrigBuf[cur++];
		}
		r.color = true;
	} else {
		while(c != '+' && cur < buflen) {
			if(c == '.') {
				c = 'N';
			}
			if(isalpha(c)) {
				// If it's past the 5'-end trim point
				if(nchar++ >= this->trim5_) {
					r.patFw.append(charToDna5[c]);
				}
			}
			assert_lt(cur, buflen);
			c = r.readOrigBuf[cur++];
		}
	}
	// record amt trimmed from 5' end due to --trim5
	r.trimmed5 = (int)(nchar - r.patFw.length());
	// record amt trimmed from 3' end due to --trim3
	r.trimmed3 = (int)(r.patFw.trimEnd(this->trim3_));

	assert_eq('+', c);
	do {
		assert_lt(cur, buflen);
		c = r.readOrigBuf[cur++];
	} while(c != '\n' && c != '\r');
	while(cur < buflen && (c == '\n' || c == '\r')) {
		c = r.readOrigBuf[cur++];
	}

<<<<<<< HEAD
	assert(r.qual.empty());
	int nqual = 0;
=======
	assert_eq(0, seqan::length(r.qual));
	int nqual = 0, qualoff = 0;
>>>>>>> 9260895c
	if (intQuals_) {
		int cur_int = 0;
		while(c != '\t' && c != '\n' && c != '\r') {
			cur_int *= 10;
			cur_int += (int)(c - '0');
			c = r.readOrigBuf[cur++];
			if(c == ' ' || c == '\t' || c == '\n' || c == '\r') {
				char cadd = intToPhred33(cur_int, solQuals_);
				cur_int = 0;
				if (c == ' ')
					c = r.readOrigBuf[cur++];
				assert_geq(cadd, 33);
				if(++nqual > this->trim5_) {
					r.qual.append(cadd);
				}
			}
		}
	} else {
		c = charToPhred33(c, solQuals_, phred64Quals_);
		if(nqual++ >= r.trimmed5) {
			r.qual.append(c);
		}
		while(cur < buflen) {
			c = r.readOrigBuf[cur++];
			if (c == ' ') {
				wrongQualityFormat(r.name);
				return false;
			}
			if(c == '\r' || c == '\n') {
				break;
			}
			c = charToPhred33(c, solQuals_, phred64Quals_);
			if(nqual++ >= r.trimmed5) {
				r.qual.append(c);
			}
		}
		if(r.qual.length() < r.patFw.length()) {
			tooFewQualities(r.name);
			return false;
		} else if(r.qual.length() > r.patFw.length()) {
			// if qualoff is at most 2 characters longer than the sequence
			// then the extra characters will most likely be the quality values
			// of the primer and the first base (which get discarded by bowtie).
			// In this case move the remainder of the sequence the (qualoff - seqoff)
			// positions left.
			if (r.color && r.qual.length() - r.patFw.length() <= 2) {
				// TODO: reimplement this
				// memmove(r.qualBuf, r.qualBuf + (qualoff - seqoff), seqoff);
			}
			else {
				tooManyQualities(r.name);
				return false;
			}
		}
	}

	// Set up a default name if one hasn't been set
	if(r.name.empty()) {
		char cbuf[20];
		itoa10<TReadId>(static_cast<TReadId>(rdid), cbuf);
		r.name.install(cbuf);
	}
	r.parsed = true;
	if(!rb.parsed && rb.readOrigBuf.length() > 0) {
		return parse(rb, r, rdid);
	}
	return true;
}

/**
 * Light-parse a batch of tabbed-format reads into given buffer.
 */
pair<bool, int> TabbedPatternSource::nextBatchFromFile(
	PerThreadReadBuf& pt,
	bool batch_a,
	size_t readi)
{
	int c = getc_wrapper();
	while(c >= 0 && (c == '\n' || c == '\r')) {
		c = getc_wrapper();
	}
	vector<Read>& readbuf = batch_a ? pt.bufa_ : pt.bufb_;
	// Read until we run out of input or until we've filled the buffer
	for(; readi < pt.max_buf_ && c >= 0; readi++) {
		readbuf[readi].readOrigBuf.clear();
		while(c >= 0 && c != '\n' && c != '\r') {
			readbuf[readi].readOrigBuf.append(c);
			c = getc_wrapper();
		}
		if (c == '\n') {
			readbuf[readi].readOrigBuf[readbuf[readi].readOrigBufLen++] = c;
#ifdef _WIN32
			c = getc_wrapper();
			if (c == '\r')
				readbuf[readi].readOrigBuf[readbuf[readi].readOrigBufLen++] = c;
			else if(c >= 0)
				ungetc_wrapper(c);
#endif
		}
		while(c >= 0 && (c == '\n' || c == '\r') && readi < pt.max_buf_ - 1) {
			c = getc_wrapper();
		}
	}
	return make_pair(c < 0, readi);
}

/**
 * Finalize tabbed parsing outside critical section.
 */
bool TabbedPatternSource::parse(Read& ra, Read& rb, TReadId rdid) const {
	// Light parser (nextBatchFromFile) puts unparsed data
	// into Read& r, even when the read is paired.
	assert(ra.empty());
	assert(rb.empty());
	assert(!ra.readOrigBuf.empty()); // raw data for read/pair is here
	assert(rb.readOrigBuf.empty());
	int c = '\t';
	size_t cur = 0;
	const size_t buflen = ra.readOrigBuf.length();
	bool paired = false;

	// Loop over the two ends
	for(int endi = 0; endi < 2 && c == '\t'; endi++) {
		Read& r = ((endi == 0) ? ra : rb);
		assert(r.name.empty());
		// Parse name if (a) this is the first end, or
		// (b) this is tab6
		if(endi < 1 || secondName_) {
			// Parse read name
			c = ra.readOrigBuf[cur++];
			while(c != '\t' && cur < buflen) {
				r.name.append(c);
				c = ra.readOrigBuf[cur++];
			}
			assert_eq('\t', c);
			if(cur >= buflen) {
				return false; // record ended prematurely
			}
		} else if(endi > 0) {
			// if this is the second end and we're parsing
			// tab5, copy name from first end
			rb.name = ra.name; // not a deep copy
		}

		paired = endi > 0;

		// Parse sequence
		assert(r.patFw.empty());
		c = ra.readOrigBuf[cur++];
		int nchar = 0;
		if(color_ && asc2dnacat[c] > 0) {
			// First char is a DNA char (primer)
			if(asc2colcat[toupper(r.readOrigBuf[cur++])] <= 0) {
				// 2nd char isn't a color, so don't assume 'c' is primer
				cur -= 2;
			} else {
				// 'c' is primer
				r.primer = c;
			}
			c = r.readOrigBuf[cur++];
		}
		if(color_) {
			while(c != '\t' && cur < buflen) {
				if(c >= '0' && c < '4') {
					c = "ACGTN"[(int)c - '0'];
				}
				if(c == '.') {
					c = 'N';
				}
				if(isalpha(c)) {
					assert_in(toupper(c), "ACGTN");
					if(nchar++ >= this->trim5_) {
						assert_neq(0, asc2dnacat[c]);
						r.patFw.append(charToDna5[c]); // ascii to int
					}
				}
				c = r.readOrigBuf[cur++];
			}
			r.color = true;
		} else {
			while(c != '\t' && cur < buflen) {
				if(isalpha(c)) {
					assert_in(toupper(c), "ACGTN");
					if(nchar++ >= this->trim5_) {
						assert_neq(0, asc2dnacat[c]);
						r.patFw.append(charToDna5[c]);
					}
				}
				c = ra.readOrigBuf[cur++];
			}
		}
		assert_eq('\t', c);
		if(cur >= buflen) {
			return false; // record ended prematurely
		}
		// record amt trimmed from 5' end due to --trim5
		r.trimmed5 = (int)(nchar - r.patFw.length());
		// record amt trimmed from 3' end due to --trim3
<<<<<<< HEAD
		r.trimmed3 = (int)(r.patFw.trimEnd(this->trim3_));
=======
		int trim3 = (seqoff < this->trim3_) ? seqoff : this->trim3_;
		_setLength(r.patFw, seqoff - trim3);
		r.patBufFw[seqan::length(r.patFw)] = '\0';
		r.trimmed3 = trim3;
>>>>>>> 9260895c

		// Parse qualities
		assert(r.qual.empty());
		c = ra.readOrigBuf[cur++];
		int nqual = 0;
		if (intQuals_) {
			int cur_int = 0;
			while(c != '\t' && c != '\n' && c != '\r' && cur < buflen) {
				cur_int *= 10;
				cur_int += (int)(c - '0');
				c = ra.readOrigBuf[cur++];
				if(c == ' ' || c == '\t' || c == '\n' || c == '\r') {
					char cadd = intToPhred33(cur_int, solQuals_);
					cur_int = 0;
					assert_geq(cadd, 33);
					if(++nqual > this->trim5_) {
						r.qual.append(cadd);
					}
				}
			}
		} else {
			while(c != '\t' && c != '\n' && c != '\r') {
				if(c == ' ') {
					wrongQualityFormat(r.name);
					return false;
				}
				char cadd = charToPhred33(c, solQuals_, phred64Quals_);
				if(++nqual > this->trim5_) {
					r.qual.append(cadd);
				}
				if(cur >= buflen) break;
				c = ra.readOrigBuf[cur++];
			}
		}
		if(nchar > nqual) {
			tooFewQualities(r.name);
			return false;
		} else if(nqual > nchar) {
			tooManyQualities(r.name);
			return false;
		}
		r.qual.trimEnd(this->trim3_);
		assert(c == '\t' || c == '\n' || c == '\r' || cur >= buflen);
		assert_eq(r.patFw.length(), r.qual.length());
	}
	ra.parsed = true;
	rb.parsed = paired;
	return true;
}

/**
 * Light-parse a batch of raw-format reads into given buffer.
 */
pair<bool, int> RawPatternSource::nextBatchFromFile(
	PerThreadReadBuf& pt,
	bool batch_a,
	size_t readi)
{
	int c = getc_wrapper();
	while(c >= 0 && (c == '\n' || c == '\r')) {
		c = getc_wrapper();
	}
	vector<Read>& readbuf = batch_a ? pt.bufa_ : pt.bufb_;
	// Read until we run out of input or until we've filled the buffer
	for(; readi < pt.max_buf_ && c >= 0; readi++) {
<<<<<<< HEAD
		readbuf[readi].readOrigBuf.clear();
		while(c >= 0 && (c == '\n' || c == '\r')) {
			c = getc_wrapper();
		}
		while(c >= 0 && (c != '\n' && c != '\r')) {
			readbuf[readi].readOrigBuf.append(c);
=======
		readbuf[readi].readOrigBufLen = 0;
		while(c >= 0 && (c != '\n' && c != '\r')) {
			readbuf[readi].readOrigBuf[readbuf[readi].readOrigBufLen++] = c;
			c = getc_wrapper();
		}
		if (c == '\n') {
			readbuf[readi].readOrigBuf[readbuf[readi].readOrigBufLen++] = c;
#ifdef _WIN32
			c = getc_wrapper();
			if (c == '\r')
				readbuf[readi].readOrigBuf[readbuf[readi].readOrigBufLen++] = c;
			else if(c >= 0)
				ungetc_wrapper(c);
#endif
		}
		while(c >= 0 && (c == '\n' || c == '\r')) {
>>>>>>> 9260895c
			c = getc_wrapper();
		}

	}
	while (readi > 0 && readbuf[readi-1].readOrigBuf.length() == 0)
		readi--;
	return make_pair(c < 0, readi);
}

/**
 * Finalize raw parsing outside critical section.
 */
bool RawPatternSource::parse(Read& r, Read& rb, TReadId rdid) const {
	assert(r.empty());
	assert(!r.readOrigBuf.empty());
	size_t cur = 0;
	const size_t buflen = r.readOrigBuf.length();

	// Parse sequence
	assert(r.patFw.empty());
	int nchar = 0;
	int c = r.readOrigBuf[cur++];

	if(color_ && asc2dnacat[c] > 0) {
		// First char is a DNA char (primer)
		if(asc2colcat[toupper(r.readOrigBuf[cur++])] <= 0) {
			// 2nd char isn't a color, so don't assume 'c' is primer
			cur -= 2;
		} else {
			// 'c' is primer
			r.primer = c;
		}
		c = r.readOrigBuf[cur++];
	}
	if(color_) {
		while(c != '\0') {
			// assert(c != '\r' && c != '\n');
			if(c >= '0' && c < '4') {
				c = "ACGTN"[(int)c - '0'];
			}
			if(c == '.') {
				c = 'N';
			}
			if(isalpha(c)) {
				assert_in(toupper(c), "ACGTN");
				if(nchar++ >= this->trim5_) {
					assert_neq(0, asc2dnacat[c]);
					r.patFw.append(charToDna5[c]); // ascii to int
				}
			}
			c = r.readOrigBuf[cur++];
		}
		r.color = true;
	} else {
		cur--;
		while(cur < buflen) {
			c = r.readOrigBuf[cur++];
			// assert(c != '\r' && c != '\n');
			if(isalpha(c)) {
				assert_in(toupper(c), "ACGTN");
				if(nchar++ >= this->trim5_) {
					assert_neq(0, asc2dnacat[c]);
					r.patFw.append(charToDna5[c]);
				}
			}
		}
	}
	assert_eq(cur, buflen);
	// record amt trimmed from 5' end due to --trim5
	r.trimmed5 = (int)(nchar - r.patFw.length());
	// record amt trimmed from 3' end due to --trim3
<<<<<<< HEAD
	r.trimmed3 = (int)(r.patFw.trimEnd(this->trim3_));

	// Give the name field a dummy value
	char cbuf[20];
	itoa10<TReadId>(rdid, cbuf);
	r.name.install(cbuf);
=======
	int trim3 = (seqoff < this->trim3_) ? seqoff : this->trim3_;
	_setLength(r.patFw, seqoff - trim3);
	r.patBufFw[seqan::length(r.patFw)] = '\0';
	r.trimmed3 = trim3;

	// Give the name field a dummy value
	itoa10<TReadId>(rdid, r.nameBuf);
	_setBegin(r.name, r.nameBuf);
	_setLength(r.name, strlen(r.nameBuf));
>>>>>>> 9260895c

	// Give the base qualities dummy values
	assert(r.qual.empty());
	const size_t len = r.patFw.length();
	for(size_t i = 0; i < len; i++) {
		r.qual.append('I');
	}
<<<<<<< HEAD
=======
	_setBegin(r.qual, r.qualBuf);
	_setLength(r.qual, seqan::length(r.patFw));

>>>>>>> 9260895c
	r.parsed = true;
	if(!rb.parsed && !rb.readOrigBuf.empty()) {
		return parse(rb, r, rdid);
	}
	return true;
}

void wrongQualityFormat(const BTString& read_name) {
	cerr << "Encountered a space parsing the quality string for read " << read_name << endl
	     << "If this is a FASTQ file with integer (non-ASCII-encoded) qualities, please" << endl
	     << "re-run Bowtie with the --integer-quals option." << endl;
	throw 1;
}

void tooFewQualities(const BTString& read_name) {
	cerr << "Too few quality values for read: " << read_name << endl
		 << "\tare you sure this is a FASTQ-int file?" << endl;
	throw 1;
}

void tooManyQualities(const BTString& read_name) {
	cerr << "Reads file contained a pattern with more than 1024 quality values." << endl
		 << "Please truncate reads and quality values and and re-run Bowtie" << endl;
	throw 1;
}

void tooManySeqChars(const BTString& read_name) {
	cerr << "Reads file contained a pattern with more than 1024 sequence characters." << endl
		 << "Please truncate reads and quality values and and re-run Bowtie." << endl
		 << "Offending read: " << read_name << endl;
	throw 1;
}<|MERGE_RESOLUTION|>--- conflicted
+++ resolved
@@ -444,11 +444,7 @@
 	assert(!ra.readOrigBuf.empty()); // raw data for read/pair is here
 	int c = '\t';
 	size_t cur = 0;
-<<<<<<< HEAD
 	const size_t buflen = ra.readOrigBuf.length();
-=======
-	const size_t buflen = ra.readOrigBufLen;
->>>>>>> 9260895c
 
 	// Loop over the two ends
 	for(int endi = 0; endi < 2 && c == '\t'; endi++) {
@@ -525,13 +521,7 @@
 		// record amt trimmed from 5' end due to --trim5
 		r.trimmed5 = (int)(nchar - r.patFw.length());
 		// record amt trimmed from 3' end due to --trim3
-<<<<<<< HEAD
 		r.trimmed3 = (int)(r.patFw.trimEnd(this->trim3_));
-=======
-		int trim3 = (seqoff < this->trim3_) ? seqoff : this->trim3_;
-		_setLength(r.patFw, seqoff - trim3);
-		r.trimmed3 = trim3;
->>>>>>> 9260895c
 
 		// Parse qualities
 		assert(r.qual.empty());
@@ -622,11 +612,7 @@
 	assert(r.empty());
 	int c = -1;
 	size_t cur = 1;
-<<<<<<< HEAD
 	const size_t buflen = r.readOrigBuf.length();
-=======
-	const size_t buflen = r.readOrigBufLen;
->>>>>>> 9260895c
 
 	// Parse read name
 	assert(r.name.empty());
@@ -643,14 +629,6 @@
 	if(cur >= buflen) {
 		return false; // FASTA ended prematurely
 	}
-<<<<<<< HEAD
-=======
-	if(nameoff > 0) {
-		r.nameBuf[nameoff] = '\0';
-		_setBegin(r.name, r.nameBuf);
-		_setLength(r.name, nameoff);
-	}
->>>>>>> 9260895c
 
 	// Parse sequence
 	int nchar = 0;
@@ -705,19 +683,10 @@
 	// record amt trimmed from 5' end due to --trim5
 	r.trimmed5 = (int)(nchar - r.patFw.length());
 	// record amt trimmed from 3' end due to --trim3
-<<<<<<< HEAD
 	r.trimmed3 = (int)(r.patFw.trimEnd(this->trim3_));
 
 	for(size_t i = 0; i < r.patFw.length(); i++) {
 		r.qual.append('I');
-=======
-	int trim3 = (seqoff < this->trim3_) ? seqoff : this->trim3_;
-	_setLength(r.patFw, seqoff - trim3);
-	r.trimmed3 = trim3;
-
-	for(int i = 0; i < seqoff - trim3; i++) {
-		r.qualBuf[i] = 'I';
->>>>>>> 9260895c
 	}
 
 	// Set up a default name if one hasn't been set
@@ -842,11 +811,7 @@
 	assert(rb.readOrigBuf.length());
 	int c = '\t';
 	size_t cur = 0;
-<<<<<<< HEAD
 	const size_t buflen = ra.readOrigBuf.length();
-=======
-	const size_t buflen = ra.readOrigBufLen;
->>>>>>> 9260895c
 
 	// Parse read name
 	assert(ra.name.empty());
@@ -876,24 +841,12 @@
 	// record amt trimmed from 5' end due to --trim5
 	ra.trimmed5 = (int)(nchar - ra.patFw.length());
 	// record amt trimmed from 3' end due to --trim3
-<<<<<<< HEAD
 	ra.trimmed3 = (int)(ra.patFw.trimEnd(this->trim3_));
 
 	// Make fake qualities
 	assert(ra.qual.empty());
 	for(size_t i = 0; i < ra.patFw.length(); i++) {
 		ra.qual.append('I');
-=======
-	int trim3 = (seqoff < this->trim3_) ? seqoff : this->trim3_;
-	_setLength(ra.patFw, seqoff - trim3);
-	ra.trimmed3 = trim3;
-
-	// Make fake qualities
-	assert_eq(0, seqan::length(ra.qual));
-	int qualoff = 0;
-	for(int i = 0; i < seqoff; i++) {
-		ra.qualBuf[qualoff++] = 'I';
->>>>>>> 9260895c
 	}
 
 	ra.parsed = true;
@@ -995,12 +948,6 @@
 		}
 		r.name.append(c);
 	}
-<<<<<<< HEAD
-=======
-	r.nameBuf[nameoff] = '\0';
-	_setBegin(r.name, r.nameBuf);
-	_setLength(r.name, nameoff);
->>>>>>> 9260895c
 
 	// Parse sequence
 	int nchar = 0;
@@ -1063,13 +1010,8 @@
 		c = r.readOrigBuf[cur++];
 	}
 
-<<<<<<< HEAD
 	assert(r.qual.empty());
 	int nqual = 0;
-=======
-	assert_eq(0, seqan::length(r.qual));
-	int nqual = 0, qualoff = 0;
->>>>>>> 9260895c
 	if (intQuals_) {
 		int cur_int = 0;
 		while(c != '\t' && c != '\n' && c != '\r') {
@@ -1159,16 +1101,6 @@
 			readbuf[readi].readOrigBuf.append(c);
 			c = getc_wrapper();
 		}
-		if (c == '\n') {
-			readbuf[readi].readOrigBuf[readbuf[readi].readOrigBufLen++] = c;
-#ifdef _WIN32
-			c = getc_wrapper();
-			if (c == '\r')
-				readbuf[readi].readOrigBuf[readbuf[readi].readOrigBufLen++] = c;
-			else if(c >= 0)
-				ungetc_wrapper(c);
-#endif
-		}
 		while(c >= 0 && (c == '\n' || c == '\r') && readi < pt.max_buf_ - 1) {
 			c = getc_wrapper();
 		}
@@ -1268,14 +1200,7 @@
 		// record amt trimmed from 5' end due to --trim5
 		r.trimmed5 = (int)(nchar - r.patFw.length());
 		// record amt trimmed from 3' end due to --trim3
-<<<<<<< HEAD
 		r.trimmed3 = (int)(r.patFw.trimEnd(this->trim3_));
-=======
-		int trim3 = (seqoff < this->trim3_) ? seqoff : this->trim3_;
-		_setLength(r.patFw, seqoff - trim3);
-		r.patBufFw[seqan::length(r.patFw)] = '\0';
-		r.trimmed3 = trim3;
->>>>>>> 9260895c
 
 		// Parse qualities
 		assert(r.qual.empty());
@@ -1341,31 +1266,12 @@
 	vector<Read>& readbuf = batch_a ? pt.bufa_ : pt.bufb_;
 	// Read until we run out of input or until we've filled the buffer
 	for(; readi < pt.max_buf_ && c >= 0; readi++) {
-<<<<<<< HEAD
 		readbuf[readi].readOrigBuf.clear();
 		while(c >= 0 && (c == '\n' || c == '\r')) {
 			c = getc_wrapper();
 		}
 		while(c >= 0 && (c != '\n' && c != '\r')) {
 			readbuf[readi].readOrigBuf.append(c);
-=======
-		readbuf[readi].readOrigBufLen = 0;
-		while(c >= 0 && (c != '\n' && c != '\r')) {
-			readbuf[readi].readOrigBuf[readbuf[readi].readOrigBufLen++] = c;
-			c = getc_wrapper();
-		}
-		if (c == '\n') {
-			readbuf[readi].readOrigBuf[readbuf[readi].readOrigBufLen++] = c;
-#ifdef _WIN32
-			c = getc_wrapper();
-			if (c == '\r')
-				readbuf[readi].readOrigBuf[readbuf[readi].readOrigBufLen++] = c;
-			else if(c >= 0)
-				ungetc_wrapper(c);
-#endif
-		}
-		while(c >= 0 && (c == '\n' || c == '\r')) {
->>>>>>> 9260895c
 			c = getc_wrapper();
 		}
 
@@ -1402,7 +1308,7 @@
 	}
 	if(color_) {
 		while(c != '\0') {
-			// assert(c != '\r' && c != '\n');
+			assert(c != '\r' && c != '\n');
 			if(c >= '0' && c < '4') {
 				c = "ACGTN"[(int)c - '0'];
 			}
@@ -1423,7 +1329,7 @@
 		cur--;
 		while(cur < buflen) {
 			c = r.readOrigBuf[cur++];
-			// assert(c != '\r' && c != '\n');
+			assert(c != '\r' && c != '\n');
 			if(isalpha(c)) {
 				assert_in(toupper(c), "ACGTN");
 				if(nchar++ >= this->trim5_) {
@@ -1437,24 +1343,12 @@
 	// record amt trimmed from 5' end due to --trim5
 	r.trimmed5 = (int)(nchar - r.patFw.length());
 	// record amt trimmed from 3' end due to --trim3
-<<<<<<< HEAD
 	r.trimmed3 = (int)(r.patFw.trimEnd(this->trim3_));
 
 	// Give the name field a dummy value
 	char cbuf[20];
 	itoa10<TReadId>(rdid, cbuf);
 	r.name.install(cbuf);
-=======
-	int trim3 = (seqoff < this->trim3_) ? seqoff : this->trim3_;
-	_setLength(r.patFw, seqoff - trim3);
-	r.patBufFw[seqan::length(r.patFw)] = '\0';
-	r.trimmed3 = trim3;
-
-	// Give the name field a dummy value
-	itoa10<TReadId>(rdid, r.nameBuf);
-	_setBegin(r.name, r.nameBuf);
-	_setLength(r.name, strlen(r.nameBuf));
->>>>>>> 9260895c
 
 	// Give the base qualities dummy values
 	assert(r.qual.empty());
@@ -1462,12 +1356,6 @@
 	for(size_t i = 0; i < len; i++) {
 		r.qual.append('I');
 	}
-<<<<<<< HEAD
-=======
-	_setBegin(r.qual, r.qualBuf);
-	_setLength(r.qual, seqan::length(r.patFw));
-
->>>>>>> 9260895c
 	r.parsed = true;
 	if(!rb.parsed && !rb.readOrigBuf.empty()) {
 		return parse(rb, r, rdid);
