#!/usr/bin/env python

"""
 Copyright 2014, Ben Langmead <langmea@cs.jhu.edu>

 This file is part of Bowtie.

 Bowtie is free software: you can redistribute it and/or modify
 it under the terms of the GNU General Public License as published by
 the Free Software Foundation, either version 3 of the License, or
 (at your option) any later version.

 Bowtie is distributed in the hope that it will be useful,
 but WITHOUT ANY WARRANTY; without even the implied warranty of
 MERCHANTABILITY or FITNESS FOR A PARTICULAR PURPOSE.  See the
 GNU General Public License for more details.

 You should have received a copy of the GNU General Public License
 along with Bowtie.  If not, see <http://www.gnu.org/licenses/>.
"""

import os
import sys
import logging
import argparse

def main():
    for i, arg in enumerate(sys.argv[1:]):
        if arg.startswith('-'):
            continue
<<<<<<< HEAD
        if arg.lower().endswith(('.gz', '.z', '.bz', '.bz2')):
=======
        if arg.lower().endswith(('.bz', '.bz2')):
>>>>>>> da5c21a5
            basename, ext = os.path.splitext(arg.lower())
            out_file = open(basename, 'wb')
            import bz2
            out_file.write(bz2.BZ2File(arg).read())
            out_file.close()
            sys.argv[i+1] = basename

    parser = argparse.ArgumentParser()

    group = parser.add_mutually_exclusive_group()
    group.add_argument('-b', '--build', action='store_true')
    group.add_argument('-i', '--inspect', action='store_true')

    parser.add_argument('--verbose', action='store_true')
    parser.add_argument('--debug', action='store_true')
    parser.add_argument('--large-index', action='store_true')
    parser.add_argument('--index', type=str)

    # parse the args specific to the wrapper script
    # all other args will be passed verbatim to bowtie
    args, bowtie_args = parser.parse_known_args()

    action = 'align'
    if args.inspect:
        action = 'inspect'
    elif args.build:
        action = 'build'

    logging.basicConfig(level=logging.ERROR,
                        format='%(levelname)s: %(message)s'
                        )
    bin_name            = 'bowtie' + '-' + action
    bin_s               = 'bowtie-%s-s' % action
    bin_l               = 'bowtie-%s-l' % action
    idx_ext_l           = '.1.ebwtl'
    idx_ext_s           = '.1.ebwt'
    ex_path             = os.path.dirname(os.path.realpath(__file__))
    bin_spec            = os.path.join(ex_path, bin_s)

    if args.verbose:
        logging.getLogger().setLevel(logging.INFO)

    if args.large_index:
        bin_spec = os.path.join(ex_path, bin_l)

    if args.index:
        if args.build:
            delta = 200
            small_index_max_size = 4 * 1024 ** 3 - delta
            tot_size = sum([os.stat(fn).st_size
                            for fn in args.index.split(',')
                            if os.path.exists(fn)])

            if tot_size > small_index_max_size:
                bin_spec = os.path.join(ex_path, bin_l)
        else:
            if os.path.exists(args.index + idx_ext_l):
                bin_spec = os.path.join(ex_path, bin_l)
        bowtie_args.insert(0, args.index)

    if args.debug:
        bin_spec += '-debug'

    bowtie_args.insert(0, bin_name)
    bowtie_args.insert(1, 'basic-0')
    bowtie_args.insert(1, '--wrapper')

    logging.info('Command: %s %s' %  (bin_spec,' '.join(bowtie_args[1:])))
    os.execv(bin_spec, bowtie_args)

if __name__ == "__main__":
    main()<|MERGE_RESOLUTION|>--- conflicted
+++ resolved
@@ -28,11 +28,7 @@
     for i, arg in enumerate(sys.argv[1:]):
         if arg.startswith('-'):
             continue
-<<<<<<< HEAD
-        if arg.lower().endswith(('.gz', '.z', '.bz', '.bz2')):
-=======
         if arg.lower().endswith(('.bz', '.bz2')):
->>>>>>> da5c21a5
             basename, ext = os.path.splitext(arg.lower())
             out_file = open(basename, 'wb')
             import bz2
