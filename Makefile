--- conflicted
+++ resolved
@@ -441,11 +441,7 @@
 		mkdir .perllib.tmp ; \
 		$$DL http://cpanmin.us | perl - -l $(CURDIR)/.perllib.tmp App::cpanminus local::lib ; \
 		eval `perl -I $(CURDIR)/.perllib.tmp/lib/perl5 -Mlocal::lib=$(CURDIR)/.perllib.tmp` ; \
-<<<<<<< HEAD
-		cpanm --force Math::Random Clone Test::Deep ; \
-=======
 		cpanm -f Math::Random Clone Test::Deep ; \
->>>>>>> 3ac6ea20
 	fi
 
 
