--- conflicted
+++ resolved
@@ -70,10 +70,7 @@
 POPCNT_CAPABILITY ?= 1
 ifeq (1, $(POPCNT_CAPABILITY))
     EXTRA_FLAGS += -DPOPCNT_CAPABILITY
-<<<<<<< HEAD
-=======
-    INC += -I third_party/macos
->>>>>>> 0370eef1
+    INC += -I third_party
 endif
 
 PREFETCH_LOCALITY = 2
@@ -119,18 +116,6 @@
     endif
 endif
 
-<<<<<<< HEAD
-ifeq (1,$(MACOS))
-    ifeq (x86_64, $(shell uname -m))
-        BITS=64
-    endif
-    EXTRA_FLAGS += -Wl,-macosx_version_min,10.6
-endif
-
-# Convert BITS=?? to a -m flag
-BITS_FLAG =
-=======
->>>>>>> 0370eef1
 ifeq (32,$(BITS))
     $(error bowtie2 compilation requires a 64-bit platform )
 endif
